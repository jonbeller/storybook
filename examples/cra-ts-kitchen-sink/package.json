--- conflicted
+++ resolved
@@ -1,10 +1,6 @@
 {
   "name": "cra-ts-kitchen-sink",
-<<<<<<< HEAD
-  "version": "0.1.0",
-=======
   "version": "5.3.0-alpha.23",
->>>>>>> c65ed208
   "private": true,
   "scripts": {
     "build": "react-scripts build",
@@ -37,33 +33,12 @@
     "typescript": "3.6.4"
   },
   "devDependencies": {
-<<<<<<< HEAD
-    "@storybook/addon-actions": "^5.3.0-alpha.22",
-    "@storybook/addon-docs": "^5.3.0-alpha.22",
-    "@storybook/addon-knobs": "^5.3.0-alpha.22",
-    "@storybook/addon-links": "^5.3.0-alpha.22",
-    "@storybook/addons": "^5.3.0-alpha.22",
+    "@storybook/addon-actions": "^5.3.0-alpha.23",
+    "@storybook/addon-docs": "^5.3.0-alpha.23",
+    "@storybook/addon-knobs": "^5.3.0-alpha.23",
+    "@storybook/addon-links": "^5.3.0-alpha.23",
+    "@storybook/addons": "^5.3.0-alpha.23",
     "@storybook/preset-create-react-app": "^1.1.0",
-    "@storybook/react": "^5.3.0-alpha.22"
-=======
-    "@storybook/addon-a11y": "5.3.0-alpha.23",
-    "@storybook/addon-actions": "5.3.0-alpha.23",
-    "@storybook/addon-info": "5.3.0-alpha.23",
-    "@storybook/addon-options": "5.3.0-alpha.23",
-    "@storybook/addons": "5.3.0-alpha.23",
-    "@storybook/react": "5.3.0-alpha.23",
-    "@types/enzyme": "^3.9.0",
-    "@types/react": "^16.8.14",
-    "@types/react-dom": "^16.8.2",
-    "enzyme": "^3.9.0",
-    "enzyme-adapter-react-16": "^1.9.1",
-    "enzyme-to-json": "^3.4.1",
-    "fork-ts-checker-webpack-plugin": "^1.3.3",
-    "react-docgen-typescript-loader": "^3.0.1",
-    "react-scripts": "^3.0.1",
-    "tslint": "^5.14.0",
-    "tslint-config-airbnb": "^5.11.1",
-    "typescript": "^3.4.0"
->>>>>>> c65ed208
+    "@storybook/react": "^5.3.0-alpha.23"
   }
 }