--- conflicted
+++ resolved
@@ -1,10 +1,6 @@
 {
   "name": "cra-ts-kitchen-sink",
-<<<<<<< HEAD
-  "version": "5.2.0-beta.32",
-=======
   "version": "5.3.0-alpha.17",
->>>>>>> aae55a4b
   "private": true,
   "scripts": {
     "build-storybook": "build-storybook -s public",
@@ -17,21 +13,12 @@
     "react-dom": "^16.8.3"
   },
   "devDependencies": {
-<<<<<<< HEAD
-    "@storybook/addon-a11y": "5.2.0-beta.32",
-    "@storybook/addon-actions": "5.2.0-beta.32",
-    "@storybook/addon-info": "5.2.0-beta.32",
-    "@storybook/addon-options": "5.2.0-beta.32",
-    "@storybook/addons": "5.2.0-beta.32",
-    "@storybook/react": "5.2.0-beta.32",
-=======
     "@storybook/addon-a11y": "5.3.0-alpha.17",
     "@storybook/addon-actions": "5.3.0-alpha.17",
     "@storybook/addon-info": "5.3.0-alpha.17",
     "@storybook/addon-options": "5.3.0-alpha.17",
     "@storybook/addons": "5.3.0-alpha.17",
     "@storybook/react": "5.3.0-alpha.17",
->>>>>>> aae55a4b
     "@types/enzyme": "^3.9.0",
     "@types/react": "^16.8.14",
     "@types/react-dom": "^16.8.2",
