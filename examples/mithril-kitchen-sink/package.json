{
  "name": "mithril-example",
  "version": "4.2.0-alpha.9",
  "private": true,
  "scripts": {
    "build-storybook": "build-storybook",
    "storybook": "start-storybook -p 9007"
  },
  "dependencies": {
    "mithril": "^1.1.6"
  },
  "devDependencies": {
<<<<<<< HEAD
    "@storybook/addon-actions": "4.2.0-alpha.8",
    "@storybook/addon-backgrounds": "4.2.0-alpha.8",
    "@storybook/addon-centered": "4.2.0-alpha.8",
    "@storybook/addon-knobs": "4.2.0-alpha.8",
    "@storybook/addon-links": "4.2.0-alpha.8",
    "@storybook/addon-notes": "4.2.0-alpha.8",
    "@storybook/addon-options": "4.2.0-alpha.8",
    "@storybook/addon-storyshots": "4.2.0-alpha.8",
    "@storybook/addon-storysource": "4.2.0-alpha.8",
    "@storybook/addon-viewport": "4.2.0-alpha.8",
    "@storybook/addons": "4.2.0-alpha.8",
    "@storybook/mithril": "4.2.0-alpha.8",
    "webpack": "^4.28.3"
=======
    "@storybook/addon-actions": "4.2.0-alpha.9",
    "@storybook/addon-backgrounds": "4.2.0-alpha.9",
    "@storybook/addon-centered": "4.2.0-alpha.9",
    "@storybook/addon-knobs": "4.2.0-alpha.9",
    "@storybook/addon-links": "4.2.0-alpha.9",
    "@storybook/addon-notes": "4.2.0-alpha.9",
    "@storybook/addon-options": "4.2.0-alpha.9",
    "@storybook/addon-storyshots": "4.2.0-alpha.9",
    "@storybook/addon-storysource": "4.2.0-alpha.9",
    "@storybook/addon-viewport": "4.2.0-alpha.9",
    "@storybook/addons": "4.2.0-alpha.9",
    "@storybook/mithril": "4.2.0-alpha.9",
    "webpack": "^4.23.1"
>>>>>>> 08017ca1
  }
}<|MERGE_RESOLUTION|>--- conflicted
+++ resolved
@@ -10,21 +10,6 @@
     "mithril": "^1.1.6"
   },
   "devDependencies": {
-<<<<<<< HEAD
-    "@storybook/addon-actions": "4.2.0-alpha.8",
-    "@storybook/addon-backgrounds": "4.2.0-alpha.8",
-    "@storybook/addon-centered": "4.2.0-alpha.8",
-    "@storybook/addon-knobs": "4.2.0-alpha.8",
-    "@storybook/addon-links": "4.2.0-alpha.8",
-    "@storybook/addon-notes": "4.2.0-alpha.8",
-    "@storybook/addon-options": "4.2.0-alpha.8",
-    "@storybook/addon-storyshots": "4.2.0-alpha.8",
-    "@storybook/addon-storysource": "4.2.0-alpha.8",
-    "@storybook/addon-viewport": "4.2.0-alpha.8",
-    "@storybook/addons": "4.2.0-alpha.8",
-    "@storybook/mithril": "4.2.0-alpha.8",
-    "webpack": "^4.28.3"
-=======
     "@storybook/addon-actions": "4.2.0-alpha.9",
     "@storybook/addon-backgrounds": "4.2.0-alpha.9",
     "@storybook/addon-centered": "4.2.0-alpha.9",
@@ -37,7 +22,6 @@
     "@storybook/addon-viewport": "4.2.0-alpha.9",
     "@storybook/addons": "4.2.0-alpha.9",
     "@storybook/mithril": "4.2.0-alpha.9",
-    "webpack": "^4.23.1"
->>>>>>> 08017ca1
+    "webpack": "^4.28.3"
   }
 }