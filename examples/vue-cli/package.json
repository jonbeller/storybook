--- conflicted
+++ resolved
@@ -18,21 +18,12 @@
     "@storybook/addon-controls": "6.0.0-rc.1",
     "@storybook/addon-essentials": "6.0.0-rc.1",
     "@storybook/preset-scss": "^1.0.2",
-<<<<<<< HEAD
-    "@storybook/source-loader": "6.0.0-rc.0",
-    "@storybook/vue": "6.0.0-rc.0",
+    "@storybook/source-loader": "6.0.0-rc.1",
+    "@storybook/vue": "6.0.0-rc.1",
     "@vue/cli-plugin-babel": "~4.4.6",
     "@vue/cli-plugin-typescript": "~4.4.6",
     "@vue/cli-service": "~4.4.6",
     "typescript": "^3.4.0",
-=======
-    "@storybook/source-loader": "6.0.0-rc.1",
-    "@storybook/vue": "6.0.0-rc.1",
-    "@vue/cli-plugin-babel": "~4.3.0",
-    "@vue/cli-plugin-typescript": "~4.3.0",
-    "@vue/cli-service": "~4.3.0",
-    "typescript": "^3.9.3",
->>>>>>> 4069ca2e
     "vue-template-compiler": "^2.6.11"
   }
 }