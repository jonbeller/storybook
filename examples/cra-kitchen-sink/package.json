{
  "name": "cra-kitchen-sink",
<<<<<<< HEAD
  "version": "4.1.0-alpha.12",
=======
  "version": "4.1.0",
>>>>>>> 75d45d3d
  "private": true,
  "scripts": {
    "build": "react-scripts build",
    "build-storybook": "build-storybook -s public",
    "eject": "react-scripts eject",
    "start": "react-scripts start",
    "storybook": "start-storybook -p 9010 -s public",
    "test": "react-scripts test --env=jsdom"
  },
  "dependencies": {
    "global": "^4.3.2",
    "prop-types": "^15.6.2",
    "react": "^16.6.0",
    "react-dom": "^16.6.0",
    "react-lifecycles-compat": "^3.0.4"
  },
  "devDependencies": {
    "@emotion/snapshot-serializer": "^0.8.2",
<<<<<<< HEAD
    "@storybook/addon-a11y": "4.1.0-alpha.12",
    "@storybook/addon-actions": "4.1.0-alpha.12",
    "@storybook/addon-backgrounds": "4.1.0-alpha.12",
    "@storybook/addon-centered": "4.1.0-alpha.12",
    "@storybook/addon-events": "4.1.0-alpha.12",
    "@storybook/addon-info": "4.1.0-alpha.12",
    "@storybook/addon-jest": "4.1.0-alpha.12",
    "@storybook/addon-knobs": "4.1.0-alpha.12",
    "@storybook/addon-links": "4.1.0-alpha.12",
    "@storybook/addon-notes": "4.1.0-alpha.12",
    "@storybook/addon-options": "4.1.0-alpha.12",
    "@storybook/addon-storyshots": "4.1.0-alpha.12",
    "@storybook/addons": "4.1.0-alpha.12",
    "@storybook/client-logger": "4.1.0-alpha.12",
    "@storybook/react": "4.1.0-alpha.12",
=======
    "@storybook/addon-a11y": "4.1.0",
    "@storybook/addon-actions": "4.1.0",
    "@storybook/addon-backgrounds": "4.1.0",
    "@storybook/addon-centered": "4.1.0",
    "@storybook/addon-events": "4.1.0",
    "@storybook/addon-info": "4.1.0",
    "@storybook/addon-jest": "4.1.0",
    "@storybook/addon-knobs": "4.1.0",
    "@storybook/addon-links": "4.1.0",
    "@storybook/addon-notes": "4.1.0",
    "@storybook/addon-options": "4.1.0",
    "@storybook/addon-storyshots": "4.1.0",
    "@storybook/addons": "4.1.0",
    "@storybook/client-logger": "4.1.0",
    "@storybook/react": "4.1.0",
>>>>>>> 75d45d3d
    "enzyme": "^3.7.0",
    "enzyme-adapter-react-16": "^1.6.0",
    "enzyme-to-json": "^3.3.4",
    "jest": "^23.6.0",
    "react-scripts": "^2.1.0"
  }
}<|MERGE_RESOLUTION|>--- conflicted
+++ resolved
@@ -1,10 +1,6 @@
 {
   "name": "cra-kitchen-sink",
-<<<<<<< HEAD
-  "version": "4.1.0-alpha.12",
-=======
   "version": "4.1.0",
->>>>>>> 75d45d3d
   "private": true,
   "scripts": {
     "build": "react-scripts build",
@@ -23,23 +19,6 @@
   },
   "devDependencies": {
     "@emotion/snapshot-serializer": "^0.8.2",
-<<<<<<< HEAD
-    "@storybook/addon-a11y": "4.1.0-alpha.12",
-    "@storybook/addon-actions": "4.1.0-alpha.12",
-    "@storybook/addon-backgrounds": "4.1.0-alpha.12",
-    "@storybook/addon-centered": "4.1.0-alpha.12",
-    "@storybook/addon-events": "4.1.0-alpha.12",
-    "@storybook/addon-info": "4.1.0-alpha.12",
-    "@storybook/addon-jest": "4.1.0-alpha.12",
-    "@storybook/addon-knobs": "4.1.0-alpha.12",
-    "@storybook/addon-links": "4.1.0-alpha.12",
-    "@storybook/addon-notes": "4.1.0-alpha.12",
-    "@storybook/addon-options": "4.1.0-alpha.12",
-    "@storybook/addon-storyshots": "4.1.0-alpha.12",
-    "@storybook/addons": "4.1.0-alpha.12",
-    "@storybook/client-logger": "4.1.0-alpha.12",
-    "@storybook/react": "4.1.0-alpha.12",
-=======
     "@storybook/addon-a11y": "4.1.0",
     "@storybook/addon-actions": "4.1.0",
     "@storybook/addon-backgrounds": "4.1.0",
@@ -55,7 +34,6 @@
     "@storybook/addons": "4.1.0",
     "@storybook/client-logger": "4.1.0",
     "@storybook/react": "4.1.0",
->>>>>>> 75d45d3d
     "enzyme": "^3.7.0",
     "enzyme-adapter-react-16": "^1.6.0",
     "enzyme-to-json": "^3.3.4",
