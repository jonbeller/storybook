{
  "name": "cra-kitchen-sink",
  "version": "4.1.0-alpha.11",
  "private": true,
  "scripts": {
    "build": "react-scripts build",
    "build-storybook": "build-storybook -s public",
    "eject": "react-scripts eject",
    "start": "react-scripts start",
    "storybook": "start-storybook -p 9010 -s public",
    "test": "react-scripts test --env=jsdom"
  },
  "dependencies": {
    "global": "^4.3.2",
    "jest-emotion": "^10.0.2",
    "prop-types": "^15.6.2",
    "react": "^16.6.0",
    "react-dom": "^16.6.0",
    "react-lifecycles-compat": "^3.0.4"
  },
  "devDependencies": {
<<<<<<< HEAD
    "@emotion/snapshot-serializer": "^0.8.2",
    "@storybook/addon-a11y": "4.1.0-alpha.11",
    "@storybook/addon-actions": "4.1.0-alpha.11",
    "@storybook/addon-backgrounds": "4.1.0-alpha.11",
    "@storybook/addon-centered": "4.1.0-alpha.11",
    "@storybook/addon-events": "4.1.0-alpha.11",
    "@storybook/addon-info": "4.1.0-alpha.11",
    "@storybook/addon-jest": "4.1.0-alpha.11",
    "@storybook/addon-knobs": "4.1.0-alpha.11",
    "@storybook/addon-links": "4.1.0-alpha.11",
    "@storybook/addon-notes": "4.1.0-alpha.11",
    "@storybook/addon-options": "4.1.0-alpha.11",
    "@storybook/addon-storyshots": "4.1.0-alpha.11",
    "@storybook/addons": "4.1.0-alpha.11",
    "@storybook/client-logger": "4.1.0-alpha.11",
    "@storybook/react": "4.1.0-alpha.11",
=======
    "@storybook/addon-a11y": "4.1.0-alpha.10",
    "@storybook/addon-actions": "4.1.0-alpha.10",
    "@storybook/addon-backgrounds": "4.1.0-alpha.10",
    "@storybook/addon-centered": "4.1.0-alpha.10",
    "@storybook/addon-events": "4.1.0-alpha.10",
    "@storybook/addon-info": "4.1.0-alpha.10",
    "@storybook/addon-jest": "4.1.0-alpha.10",
    "@storybook/addon-knobs": "4.1.0-alpha.10",
    "@storybook/addon-links": "4.1.0-alpha.10",
    "@storybook/addon-notes": "4.1.0-alpha.10",
    "@storybook/addon-options": "4.1.0-alpha.10",
    "@storybook/addon-storyshots": "4.1.0-alpha.10",
    "@storybook/addons": "4.1.0-alpha.10",
    "@storybook/client-logger": "4.1.0-alpha.10",
    "@storybook/react": "4.1.0-alpha.10",
>>>>>>> b8be2f43
    "enzyme": "^3.7.0",
    "enzyme-adapter-react-16": "^1.6.0",
    "enzyme-to-json": "^3.3.4",
    "jest": "^23.6.0",
    "react-scripts": "^2.1.0"
  }
}<|MERGE_RESOLUTION|>--- conflicted
+++ resolved
@@ -12,15 +12,12 @@
   },
   "dependencies": {
     "global": "^4.3.2",
-    "jest-emotion": "^10.0.2",
     "prop-types": "^15.6.2",
     "react": "^16.6.0",
     "react-dom": "^16.6.0",
     "react-lifecycles-compat": "^3.0.4"
   },
   "devDependencies": {
-<<<<<<< HEAD
-    "@emotion/snapshot-serializer": "^0.8.2",
     "@storybook/addon-a11y": "4.1.0-alpha.11",
     "@storybook/addon-actions": "4.1.0-alpha.11",
     "@storybook/addon-backgrounds": "4.1.0-alpha.11",
@@ -36,27 +33,11 @@
     "@storybook/addons": "4.1.0-alpha.11",
     "@storybook/client-logger": "4.1.0-alpha.11",
     "@storybook/react": "4.1.0-alpha.11",
-=======
-    "@storybook/addon-a11y": "4.1.0-alpha.10",
-    "@storybook/addon-actions": "4.1.0-alpha.10",
-    "@storybook/addon-backgrounds": "4.1.0-alpha.10",
-    "@storybook/addon-centered": "4.1.0-alpha.10",
-    "@storybook/addon-events": "4.1.0-alpha.10",
-    "@storybook/addon-info": "4.1.0-alpha.10",
-    "@storybook/addon-jest": "4.1.0-alpha.10",
-    "@storybook/addon-knobs": "4.1.0-alpha.10",
-    "@storybook/addon-links": "4.1.0-alpha.10",
-    "@storybook/addon-notes": "4.1.0-alpha.10",
-    "@storybook/addon-options": "4.1.0-alpha.10",
-    "@storybook/addon-storyshots": "4.1.0-alpha.10",
-    "@storybook/addons": "4.1.0-alpha.10",
-    "@storybook/client-logger": "4.1.0-alpha.10",
-    "@storybook/react": "4.1.0-alpha.10",
->>>>>>> b8be2f43
     "enzyme": "^3.7.0",
     "enzyme-adapter-react-16": "^1.6.0",
     "enzyme-to-json": "^3.3.4",
     "jest": "^23.6.0",
+    "jest-emotion": "^10.0.2",
     "react-scripts": "^2.1.0"
   }
 }