{
  "name": "cra-react15",
  "version": "5.3.0-alpha.0",
  "private": true,
  "scripts": {
    "build": "react-scripts build",
    "build-storybook": "build-storybook -s public",
    "eject": "react-scripts eject",
<<<<<<< HEAD
    "now-build": "node ../../scripts/bootstrap --core && yarn run build-storybook --quiet",
    "start": "react-scripts start",
=======
>>>>>>> 76bd5ba4
    "storybook": "start-storybook -p 9009 -s public",
    "test": "react-scripts test --env=jsdom"
  },
  "dependencies": {
    "babel-loader": "8.0.6",
    "global": "^4.0.0",
    "react": "^15.4.2",
    "react-dom": "^15.4.2",
    "react-scripts": "3.0.1"
  },
  "devDependencies": {
    "@storybook/addon-actions": "5.3.0-alpha.0",
    "@storybook/addon-links": "5.3.0-alpha.0",
    "@storybook/react": "5.3.0-alpha.0",
    "@storybook/theming": "5.3.0-alpha.0",
    "babel-core": "6",
    "babel-runtime": "6"
  }
}<|MERGE_RESOLUTION|>--- conflicted
+++ resolved
@@ -6,11 +6,6 @@
     "build": "react-scripts build",
     "build-storybook": "build-storybook -s public",
     "eject": "react-scripts eject",
-<<<<<<< HEAD
-    "now-build": "node ../../scripts/bootstrap --core && yarn run build-storybook --quiet",
-    "start": "react-scripts start",
-=======
->>>>>>> 76bd5ba4
     "storybook": "start-storybook -p 9009 -s public",
     "test": "react-scripts test --env=jsdom"
   },
