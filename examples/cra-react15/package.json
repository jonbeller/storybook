--- conflicted
+++ resolved
@@ -1,10 +1,6 @@
 {
   "name": "cra-react15",
-<<<<<<< HEAD
   "version": "5.2.0-alpha.10",
-=======
-  "version": "5.1.0-rc.0",
->>>>>>> ad4d14fd
   "private": true,
   "dependencies": {
     "babel-loader": "8.0.6",
@@ -23,17 +19,10 @@
     "build-storybook": "build-storybook -s public"
   },
   "devDependencies": {
-<<<<<<< HEAD
     "@storybook/addon-actions": "5.2.0-alpha.10",
     "@storybook/addon-links": "5.2.0-alpha.10",
     "@storybook/react": "5.2.0-alpha.10",
     "@storybook/theming": "5.2.0-alpha.10",
-=======
-    "@storybook/addon-actions": "5.1.0-rc.0",
-    "@storybook/addon-links": "5.1.0-rc.0",
-    "@storybook/react": "5.1.0-rc.0",
-    "@storybook/theming": "5.1.0-rc.0",
->>>>>>> ad4d14fd
     "babel-core": "6",
     "babel-runtime": "6"
   }
