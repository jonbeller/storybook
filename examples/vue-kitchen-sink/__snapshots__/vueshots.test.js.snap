// Jest Snapshot v1, https://goo.gl/fbAQLP

<<<<<<< HEAD
exports[`Storyshots Addon|Actions actionAndMethod 1`] = `
=======
exports[`Storyshots Addon|Actions Action And Method 1`] = `
>>>>>>> 22deb2fe
<button
  class="button"
  style="color: rgb(66, 185, 131); border-color: #42b983;"
>
  Click me to log the action!
</button>
`;

<<<<<<< HEAD
exports[`Storyshots Addon|Actions actionOnly 1`] = `
=======
exports[`Storyshots Addon|Actions Action Only 1`] = `
>>>>>>> 22deb2fe
<button
  class="button"
  style="color: rgb(66, 185, 131); border-color: #42b983;"
>
  Click me to log the action!
</button>
`;

<<<<<<< HEAD
exports[`Storyshots Addon|Actions multipleActions 1`] = `
=======
exports[`Storyshots Addon|Actions Multiple Actions 1`] = `
>>>>>>> 22deb2fe
<button
  class="button"
  style="color: rgb(66, 185, 131); border-color: #42b983;"
>
  (Double) click me to log the action!
</button>
`;

<<<<<<< HEAD
exports[`Storyshots Addon|Actions multipleActionsObject 1`] = `
=======
exports[`Storyshots Addon|Actions Multiple Actions Object 1`] = `
>>>>>>> 22deb2fe
<button
  class="button"
  style="color: rgb(66, 185, 131); border-color: #42b983;"
>
  (Double) click me to log the action!
</button>
`;

<<<<<<< HEAD
exports[`Storyshots Addon|Backgrounds story1 1`] = `
=======
exports[`Storyshots Addon|Backgrounds Story 1 1`] = `
>>>>>>> 22deb2fe
<button>
  You should be able to switch backgrounds for this story
</button>
`;

<<<<<<< HEAD
exports[`Storyshots Addon|Backgrounds story2 1`] = `
=======
exports[`Storyshots Addon|Backgrounds Story 2 1`] = `
>>>>>>> 22deb2fe
<button>
  This one too!
</button>
`;

exports[`Storyshots Addon|Centered Rounded 1`] = `
<div
  style="position: fixed; top: 0px; left: 0px; bottom: 0px; right: 0px; display: flex; align-items: center; overflow: auto;"
>
  <div
    style="margin: auto; max-height: 100%;"
  >
    <button
      class="button rounded"
      style="color: rgb(66, 185, 131); border-color: #42b983;"
    >
      A Button with rounded edges!
    </button>
  </div>
</div>
`;

exports[`Storyshots Addon|Contexts Languages 1`] = `
<div
  style="color: white; background: rgb(23, 63, 95); height: 100vh; padding: 10px;"
>
  <div>
    
      Your locale is unknown, so I say NULL!
    
  </div>
</div>
`;

<<<<<<< HEAD
exports[`Storyshots Addon|Contexts simpleCssTheming 1`] = `
=======
exports[`Storyshots Addon|Contexts Simple Css Theming 1`] = `
>>>>>>> 22deb2fe
<div
  style="color: white; background: rgb(23, 63, 95); height: 100vh; padding: 10px;"
>
  <span>
    I'm a children of the injected 'div' (where provides a theming context).
  </span>
</div>
`;

<<<<<<< HEAD
exports[`Storyshots Addon|Knobs Simple 1`] = `
<div>
  I am John Doe and I'm 40 years old.
</div>
`;

exports[`Storyshots Addon|Knobs allKnobs 1`] = `
=======
exports[`Storyshots Addon|Knobs All Knobs 1`] = `
>>>>>>> 22deb2fe
<div
  style="border: 2px dotted; padding: 8px 22px; border-radius: 8px; border-color: deeppink;"
>
  <h1>
    My name is Jane,
  </h1>
   
  <h3>
    today is January 20, 2017
  </h3>
   
  <p>
    I have a stock of 20 apples, costing $2.25 each.
  </p>
   
  <p>
    Also, I have:
  </p>
   
  <ul>
    <li>
      Laptop
    </li>
    <li>
      Book
    </li>
    <li>
      Whiskey
    </li>
  </ul>
   
  <p>
    Nice to meet you!
  </p>
</div>
`;

<<<<<<< HEAD
exports[`Storyshots Addon|Knobs xssSafety 1`] = `
=======
exports[`Storyshots Addon|Knobs Simple 1`] = `
<div>
  I am John Doe and I'm 40 years old.
</div>
`;

exports[`Storyshots Addon|Knobs Xss Safety 1`] = `
>>>>>>> 22deb2fe
<div>
  &lt;img src=x onerror="alert('XSS Attack')" &gt;
</div>
`;

<<<<<<< HEAD
exports[`Storyshots Addon|Links goToWelcome 1`] = `
=======
exports[`Storyshots Addon|Links Go To Welcome 1`] = `
>>>>>>> 22deb2fe
<button
  class="button rounded"
  style="color: rgb(66, 185, 131); border-color: #42b983;"
>
  This buttons links to Welcome!
</button>
`;

<<<<<<< HEAD
exports[`Storyshots Addon|Notes noteWithHtml 1`] = `
=======
exports[`Storyshots Addon|Notes Note With Html 1`] = `
>>>>>>> 22deb2fe
<p>
  🤔😳😯😮
  <br />
  😄😩😓😱
  <br />
  🤓😑😶😊
</p>
`;

<<<<<<< HEAD
exports[`Storyshots Addon|Notes simpleNote 1`] = `
=======
exports[`Storyshots Addon|Notes Simple Note 1`] = `
>>>>>>> 22deb2fe
<p>
  <strong>
    Etiam vulputate elit eu venenatis eleifend. Duis nec lectus augue. Morbi egestas diam sed vulputate mollis. Fusce egestas pretium vehicula. Integer sed neque diam. Donec consectetur velit vitae enim varius, ut placerat arcu imperdiet. Praesent sed faucibus arcu. Nullam sit amet nibh a enim eleifend rhoncus. Donec pretium elementum leo at fermentum. Nulla sollicitudin, mauris quis semper tempus, sem metus tristique diam, efficitur pulvinar mi urna id urna.
  </strong>
</p>
`;

exports[`Storyshots App app 1`] = `
<div
  id="app"
>
  <img
    src="./logo.png"
  />
   
  <h1 />
   
  <h2>
    Essential Links
  </h2>
   
  <ul>
    <li>
      <a
        href="https://vuejs.org"
        target="_blank"
      >
        Core Docs
      </a>
    </li>
     
    <li>
      <a
        href="https://forum.vuejs.org"
        target="_blank"
      >
        Forum
      </a>
    </li>
     
    <li>
      <a
        href="https://gitter.im/vuejs/vue"
        target="_blank"
      >
        Gitter Chat
      </a>
    </li>
     
    <li>
      <a
        href="https://twitter.com/vuejs"
        target="_blank"
      >
        Twitter
      </a>
    </li>
  </ul>
   
  <h2>
    Ecosystem
  </h2>
   
  <ul>
    <li>
      <a
        href="http://router.vuejs.org/"
        target="_blank"
      >
        vue-router
      </a>
    </li>
     
    <li>
      <a
        href="http://vuex.vuejs.org/"
        target="_blank"
      >
        vuex
      </a>
    </li>
     
    <li>
      <a
        href="http://vue-loader.vuejs.org/"
        target="_blank"
      >
        vue-loader
      </a>
    </li>
     
    <li>
      <a
        href="https://github.com/vuejs/awesome-vue"
        target="_blank"
      >
        awesome-vue
      </a>
    </li>
  </ul>
</div>
`;

exports[`Storyshots Button Rounded 1`] = `
<button
  class="button rounded"
  style="color: rgb(66, 185, 131); border-color: #42b983;"
>
  A Button with rounded edges!
</button>
`;

exports[`Storyshots Button Square 1`] = `
<button
  class="button"
  style="color: rgb(66, 185, 131); border-color: #42b983;"
>
  A Button with square edges!
</button>
`;

<<<<<<< HEAD
exports[`Storyshots Core|Parameters passedToStory 1`] = `
=======
exports[`Storyshots Core|Parameters Passed To Story 1`] = `
>>>>>>> 22deb2fe
<div>
  Parameters are {"options":{"hierarchyRootSeparator":{},"hierarchySeparator":{}},"docs":{"iframeHeight":"60px"},"globalParameter":"globalParameter","framework":"vue","chapterParameter":"chapterParameter","storyParameter":"storyParameter","displayName":"passed to story"}
</div>
`;

<<<<<<< HEAD
exports[`Storyshots Core|Template stringOnly 1`] = `
=======
exports[`Storyshots Core|Template String Only 1`] = `
>>>>>>> 22deb2fe
<button
  class="button"
  style="color: rgb(66, 185, 131); border-color: #42b983;"
>
  A Button with square edges!
</button>
`;

exports[`Storyshots Custom|Decorator for Vue Render 1`] = `
<div
  style="border: medium solid blue;"
>
  <div
    style="border: medium solid red;"
  >
    <button
      class="button"
      style="color: pink; border-color: pink;"
    >
      renders component: MyButton!
    </button>
  </div>
</div>
`;

exports[`Storyshots Custom|Decorator for Vue Template 1`] = `
<div
  style="border: medium solid blue;"
>
  <div
    style="border: medium solid red;"
  >
    <button
      class="button"
      style="color: rgb(66, 185, 131); border-color: #42b983;"
    >
      MyButton with template!
    </button>
  </div>
</div>
`;

exports[`Storyshots Custom|Decorator for Vue With Data 1`] = `
<div
  style="border: medium solid blue;"
>
  <div
    style="border: medium solid red;"
  >
    <pre>
      {
  "id": "custom-decorator-for-vue--with-data",
  "kind": "Custom|Decorator for Vue",
  "name": "With Data",
  "story": "With Data",
  "customContext": 52,
  "parameters": {
    "options": {
      "hierarchyRootSeparator": {},
      "hierarchySeparator": {}
    },
    "docs": {
      "iframeHeight": "60px"
    },
    "globalParameter": "globalParameter",
    "framework": "vue",
    "displayName": "With Data",
    "customParameter": 42
  }
}
    </pre>
  </div>
</div>
`;

exports[`Storyshots Custom|Method for rendering Vue JSX 1`] = `
<button
  class="button"
  style="color: rgb(66, 185, 131); border-color: #42b983;"
>
  MyButton rendered with JSX!
</button>
`;

<<<<<<< HEAD
exports[`Storyshots Custom|Method for rendering Vue preRegisteredComponent 1`] = `
=======
exports[`Storyshots Custom|Method for rendering Vue Pre Registered Component 1`] = `
>>>>>>> 22deb2fe
<p>
  <em>
    This component was pre-registered in .storybook/config.js
  </em>
  <br />
   
  <button
    class="button"
    style="color: rgb(66, 185, 131); border-color: #42b983;"
  >
    MyButton rendered in a template!
  </button>
</p>
`;

<<<<<<< HEAD
exports[`Storyshots Custom|Method for rendering Vue render 1`] = `
=======
exports[`Storyshots Custom|Method for rendering Vue Render 1`] = `
>>>>>>> 22deb2fe
<div>
  renders a div with some text in it..
</div>
`;

<<<<<<< HEAD
exports[`Storyshots Custom|Method for rendering Vue renderComponent 1`] = `
=======
exports[`Storyshots Custom|Method for rendering Vue Render Component 1`] = `
>>>>>>> 22deb2fe
<button
  class="button"
  style="color: pink; border-color: pink;"
>
  renders component: MyButton!
</button>
`;

<<<<<<< HEAD
exports[`Storyshots Custom|Method for rendering Vue template 1`] = `
=======
exports[`Storyshots Custom|Method for rendering Vue Template 1`] = `
>>>>>>> 22deb2fe
<div>
  <h1>
    A template
  </h1>
   
  <p>
    rendered in vue in storybook
  </p>
</div>
`;

<<<<<<< HEAD
exports[`Storyshots Custom|Method for rendering Vue templateComponent 1`] = `
=======
exports[`Storyshots Custom|Method for rendering Vue Template Component 1`] = `
>>>>>>> 22deb2fe
<button
  class="button"
  style="color: rgb(66, 185, 131); border-color: #42b983;"
>
  MyButton rendered in a template!
</button>
`;

<<<<<<< HEAD
exports[`Storyshots Custom|Method for rendering Vue templateMethods 1`] = `
=======
exports[`Storyshots Custom|Method for rendering Vue Template Methods 1`] = `
>>>>>>> 22deb2fe
<p>
  <em>
    Clicking the button will navigate to another story using the 'addon-links'
  </em>
  <br />
   
  <button
    class="button rounded"
    style="color: rgb(66, 185, 131); border-color: #42b983;"
  >
    MyButton rendered in a template + props & methods!
  </button>
</p>
`;

<<<<<<< HEAD
exports[`Storyshots Custom|Method for rendering Vue vuexActions 1`] = `
=======
exports[`Storyshots Custom|Method for rendering Vue Vuex Actions 1`] = `
>>>>>>> 22deb2fe
<button
  class="button"
  style="color: rgb(66, 185, 131); border-color: #42b983;"
>
  with vuex: 0!
</button>
`;

<<<<<<< HEAD
exports[`Storyshots Custom|Method for rendering Vue whateverYouWant 1`] = `
=======
exports[`Storyshots Custom|Method for rendering Vue Whatever You Want 1`] = `
>>>>>>> 22deb2fe
<button
  class="button"
  style="color: rgb(66, 185, 131); border-color: #42b983;"
>
  with awesomeness: 0!
</button>
`;

exports[`Storyshots Welcome Welcome 1`] = `
<div
  class="main"
>
  <h1>
    Welcome to Storybook for Vue
  </h1>
   
  <p>
    
    This is a UI component dev environment for your vue app.
  
  </p>
   
  <p>
    
    We've added some basic stories inside the
    
    <code
      class="code"
    >
      src/stories
    </code>
    
    directory.
    
    <br />
    
    A story is a single state of one or more UI components.
    You can have as many stories as you want.
    
    <br />
    
    (Basically a story is like a visual test case.)
  
  </p>
   
  <p>
    
    See these sample
    
    <a
      class="link"
    >
      stories
    </a>
    
    for a component called
    
    <code
      class="code"
    >
      Button
    </code>
    
    .
  
  </p>
   
  <p
    style="text-align: center;"
  >
    <img
      src="../logo.png"
    />
  </p>
   
  <p>
    
    Just like that, you can add your own components as stories.
    
    <br />
    
    You can also edit those components and see changes right away.
    
    <br />
    
    (Try editing the 
    <code
      class="code"
    >
      Button
    </code>
     component
    located at 
    <code
      class="code"
    >
      src/stories/Button.js
    </code>
    .)
  
  </p>
   
  <p>
    
    Usually we create stories with smaller UI components in the app.
    <br />
    
    Have a look at the
    
    <a
      class="link"
      href="https://storybook.js.org/basics/writing-stories"
      target="_blank"
    >
      
      Writing Stories
    
    </a>
    
    section in our documentation.
  
  </p>
   
  <p
    class="note"
  >
    <b>
      NOTE:
    </b>
     
    <br />
    
    Have a look at the
    
    <code
      class="code"
    >
      .storybook/webpack.config.js
    </code>
    
    to add webpack
    loaders and plugins you are using in this project.
  
  </p>
</div>
`;<|MERGE_RESOLUTION|>--- conflicted
+++ resolved
@@ -1,10 +1,6 @@
 // Jest Snapshot v1, https://goo.gl/fbAQLP
 
-<<<<<<< HEAD
-exports[`Storyshots Addon|Actions actionAndMethod 1`] = `
-=======
 exports[`Storyshots Addon|Actions Action And Method 1`] = `
->>>>>>> 22deb2fe
 <button
   class="button"
   style="color: rgb(66, 185, 131); border-color: #42b983;"
@@ -13,11 +9,7 @@
 </button>
 `;
 
-<<<<<<< HEAD
-exports[`Storyshots Addon|Actions actionOnly 1`] = `
-=======
 exports[`Storyshots Addon|Actions Action Only 1`] = `
->>>>>>> 22deb2fe
 <button
   class="button"
   style="color: rgb(66, 185, 131); border-color: #42b983;"
@@ -26,11 +18,7 @@
 </button>
 `;
 
-<<<<<<< HEAD
-exports[`Storyshots Addon|Actions multipleActions 1`] = `
-=======
 exports[`Storyshots Addon|Actions Multiple Actions 1`] = `
->>>>>>> 22deb2fe
 <button
   class="button"
   style="color: rgb(66, 185, 131); border-color: #42b983;"
@@ -39,11 +27,7 @@
 </button>
 `;
 
-<<<<<<< HEAD
-exports[`Storyshots Addon|Actions multipleActionsObject 1`] = `
-=======
 exports[`Storyshots Addon|Actions Multiple Actions Object 1`] = `
->>>>>>> 22deb2fe
 <button
   class="button"
   style="color: rgb(66, 185, 131); border-color: #42b983;"
@@ -52,21 +36,13 @@
 </button>
 `;
 
-<<<<<<< HEAD
-exports[`Storyshots Addon|Backgrounds story1 1`] = `
-=======
 exports[`Storyshots Addon|Backgrounds Story 1 1`] = `
->>>>>>> 22deb2fe
 <button>
   You should be able to switch backgrounds for this story
 </button>
 `;
 
-<<<<<<< HEAD
-exports[`Storyshots Addon|Backgrounds story2 1`] = `
-=======
 exports[`Storyshots Addon|Backgrounds Story 2 1`] = `
->>>>>>> 22deb2fe
 <button>
   This one too!
 </button>
@@ -101,11 +77,7 @@
 </div>
 `;
 
-<<<<<<< HEAD
-exports[`Storyshots Addon|Contexts simpleCssTheming 1`] = `
-=======
 exports[`Storyshots Addon|Contexts Simple Css Theming 1`] = `
->>>>>>> 22deb2fe
 <div
   style="color: white; background: rgb(23, 63, 95); height: 100vh; padding: 10px;"
 >
@@ -115,75 +87,57 @@
 </div>
 `;
 
-<<<<<<< HEAD
+exports[`Storyshots Addon|Knobs All Knobs 1`] = `
+<div
+  style="border: 2px dotted; padding: 8px 22px; border-radius: 8px; border-color: deeppink;"
+>
+  <h1>
+    My name is Jane,
+  </h1>
+   
+  <h3>
+    today is January 20, 2017
+  </h3>
+   
+  <p>
+    I have a stock of 20 apples, costing $2.25 each.
+  </p>
+   
+  <p>
+    Also, I have:
+  </p>
+   
+  <ul>
+    <li>
+      Laptop
+    </li>
+    <li>
+      Book
+    </li>
+    <li>
+      Whiskey
+    </li>
+  </ul>
+   
+  <p>
+    Nice to meet you!
+  </p>
+</div>
+`;
+
 exports[`Storyshots Addon|Knobs Simple 1`] = `
 <div>
   I am John Doe and I'm 40 years old.
 </div>
 `;
 
-exports[`Storyshots Addon|Knobs allKnobs 1`] = `
-=======
-exports[`Storyshots Addon|Knobs All Knobs 1`] = `
->>>>>>> 22deb2fe
-<div
-  style="border: 2px dotted; padding: 8px 22px; border-radius: 8px; border-color: deeppink;"
->
-  <h1>
-    My name is Jane,
-  </h1>
-   
-  <h3>
-    today is January 20, 2017
-  </h3>
-   
-  <p>
-    I have a stock of 20 apples, costing $2.25 each.
-  </p>
-   
-  <p>
-    Also, I have:
-  </p>
-   
-  <ul>
-    <li>
-      Laptop
-    </li>
-    <li>
-      Book
-    </li>
-    <li>
-      Whiskey
-    </li>
-  </ul>
-   
-  <p>
-    Nice to meet you!
-  </p>
-</div>
-`;
-
-<<<<<<< HEAD
-exports[`Storyshots Addon|Knobs xssSafety 1`] = `
-=======
-exports[`Storyshots Addon|Knobs Simple 1`] = `
-<div>
-  I am John Doe and I'm 40 years old.
-</div>
-`;
-
 exports[`Storyshots Addon|Knobs Xss Safety 1`] = `
->>>>>>> 22deb2fe
 <div>
   &lt;img src=x onerror="alert('XSS Attack')" &gt;
 </div>
 `;
 
-<<<<<<< HEAD
-exports[`Storyshots Addon|Links goToWelcome 1`] = `
-=======
 exports[`Storyshots Addon|Links Go To Welcome 1`] = `
->>>>>>> 22deb2fe
 <button
   class="button rounded"
   style="color: rgb(66, 185, 131); border-color: #42b983;"
@@ -192,11 +146,7 @@
 </button>
 `;
 
-<<<<<<< HEAD
-exports[`Storyshots Addon|Notes noteWithHtml 1`] = `
-=======
 exports[`Storyshots Addon|Notes Note With Html 1`] = `
->>>>>>> 22deb2fe
 <p>
   🤔😳😯😮
   <br />
@@ -206,11 +156,7 @@
 </p>
 `;
 
-<<<<<<< HEAD
-exports[`Storyshots Addon|Notes simpleNote 1`] = `
-=======
 exports[`Storyshots Addon|Notes Simple Note 1`] = `
->>>>>>> 22deb2fe
 <p>
   <strong>
     Etiam vulputate elit eu venenatis eleifend. Duis nec lectus augue. Morbi egestas diam sed vulputate mollis. Fusce egestas pretium vehicula. Integer sed neque diam. Donec consectetur velit vitae enim varius, ut placerat arcu imperdiet. Praesent sed faucibus arcu. Nullam sit amet nibh a enim eleifend rhoncus. Donec pretium elementum leo at fermentum. Nulla sollicitudin, mauris quis semper tempus, sem metus tristique diam, efficitur pulvinar mi urna id urna.
@@ -332,21 +278,13 @@
 </button>
 `;
 
-<<<<<<< HEAD
-exports[`Storyshots Core|Parameters passedToStory 1`] = `
-=======
 exports[`Storyshots Core|Parameters Passed To Story 1`] = `
->>>>>>> 22deb2fe
 <div>
   Parameters are {"options":{"hierarchyRootSeparator":{},"hierarchySeparator":{}},"docs":{"iframeHeight":"60px"},"globalParameter":"globalParameter","framework":"vue","chapterParameter":"chapterParameter","storyParameter":"storyParameter","displayName":"passed to story"}
 </div>
 `;
 
-<<<<<<< HEAD
-exports[`Storyshots Core|Template stringOnly 1`] = `
-=======
 exports[`Storyshots Core|Template String Only 1`] = `
->>>>>>> 22deb2fe
 <button
   class="button"
   style="color: rgb(66, 185, 131); border-color: #42b983;"
@@ -431,11 +369,7 @@
 </button>
 `;
 
-<<<<<<< HEAD
-exports[`Storyshots Custom|Method for rendering Vue preRegisteredComponent 1`] = `
-=======
 exports[`Storyshots Custom|Method for rendering Vue Pre Registered Component 1`] = `
->>>>>>> 22deb2fe
 <p>
   <em>
     This component was pre-registered in .storybook/config.js
@@ -451,21 +385,13 @@
 </p>
 `;
 
-<<<<<<< HEAD
-exports[`Storyshots Custom|Method for rendering Vue render 1`] = `
-=======
 exports[`Storyshots Custom|Method for rendering Vue Render 1`] = `
->>>>>>> 22deb2fe
 <div>
   renders a div with some text in it..
 </div>
 `;
 
-<<<<<<< HEAD
-exports[`Storyshots Custom|Method for rendering Vue renderComponent 1`] = `
-=======
 exports[`Storyshots Custom|Method for rendering Vue Render Component 1`] = `
->>>>>>> 22deb2fe
 <button
   class="button"
   style="color: pink; border-color: pink;"
@@ -474,11 +400,7 @@
 </button>
 `;
 
-<<<<<<< HEAD
-exports[`Storyshots Custom|Method for rendering Vue template 1`] = `
-=======
 exports[`Storyshots Custom|Method for rendering Vue Template 1`] = `
->>>>>>> 22deb2fe
 <div>
   <h1>
     A template
@@ -490,11 +412,7 @@
 </div>
 `;
 
-<<<<<<< HEAD
-exports[`Storyshots Custom|Method for rendering Vue templateComponent 1`] = `
-=======
 exports[`Storyshots Custom|Method for rendering Vue Template Component 1`] = `
->>>>>>> 22deb2fe
 <button
   class="button"
   style="color: rgb(66, 185, 131); border-color: #42b983;"
@@ -503,11 +421,7 @@
 </button>
 `;
 
-<<<<<<< HEAD
-exports[`Storyshots Custom|Method for rendering Vue templateMethods 1`] = `
-=======
 exports[`Storyshots Custom|Method for rendering Vue Template Methods 1`] = `
->>>>>>> 22deb2fe
 <p>
   <em>
     Clicking the button will navigate to another story using the 'addon-links'
@@ -523,11 +437,7 @@
 </p>
 `;
 
-<<<<<<< HEAD
-exports[`Storyshots Custom|Method for rendering Vue vuexActions 1`] = `
-=======
 exports[`Storyshots Custom|Method for rendering Vue Vuex Actions 1`] = `
->>>>>>> 22deb2fe
 <button
   class="button"
   style="color: rgb(66, 185, 131); border-color: #42b983;"
@@ -536,11 +446,7 @@
 </button>
 `;
 
-<<<<<<< HEAD
-exports[`Storyshots Custom|Method for rendering Vue whateverYouWant 1`] = `
-=======
 exports[`Storyshots Custom|Method for rendering Vue Whatever You Want 1`] = `
->>>>>>> 22deb2fe
 <button
   class="button"
   style="color: rgb(66, 185, 131); border-color: #42b983;"
