--- conflicted
+++ resolved
@@ -1,10 +1,6 @@
 // Jest Snapshot v1, https://goo.gl/fbAQLP
 
-<<<<<<< HEAD
-exports[`Storyshots Addon/Notes Note With Html 1`] = `
-=======
-exports[`Storyshots Addon|Notes Note with HTML 1`] = `
->>>>>>> c2c1b4f3
+exports[`Storyshots Addon/Notes Note with HTML 1`] = `
 <div
   data-is="root"
   id="root"
@@ -21,11 +17,7 @@
 </div>
 `;
 
-<<<<<<< HEAD
-exports[`Storyshots Addon/Notes Simple Note 1`] = `
-=======
-exports[`Storyshots Addon|Notes Simple note 1`] = `
->>>>>>> c2c1b4f3
+exports[`Storyshots Addon/Notes Simple note 1`] = `
 <div
   data-is="root"
   id="root"
