--- conflicted
+++ resolved
@@ -1,10 +1,6 @@
 {
   "name": "riot-example",
-<<<<<<< HEAD
-  "version": "5.2.0-beta.13",
-=======
   "version": "5.2.0-beta.17",
->>>>>>> bba0364e
   "private": true,
   "scripts": {
     "build": "cross-env NODE_ENV=production webpack --progress --hide-modules",
@@ -20,22 +16,6 @@
   },
   "devDependencies": {
     "@babel/core": "^7.3.4",
-<<<<<<< HEAD
-    "@storybook/addon-a11y": "5.2.0-beta.13",
-    "@storybook/addon-actions": "5.2.0-beta.13",
-    "@storybook/addon-backgrounds": "5.2.0-beta.13",
-    "@storybook/addon-centered": "5.2.0-beta.13",
-    "@storybook/addon-knobs": "5.2.0-beta.13",
-    "@storybook/addon-links": "5.2.0-beta.13",
-    "@storybook/addon-notes": "5.2.0-beta.13",
-    "@storybook/addon-options": "5.2.0-beta.13",
-    "@storybook/addon-storyshots": "5.2.0-beta.13",
-    "@storybook/addon-storysource": "5.2.0-beta.13",
-    "@storybook/addon-viewport": "5.2.0-beta.13",
-    "@storybook/addons": "5.2.0-beta.13",
-    "@storybook/riot": "5.2.0-beta.13",
-    "@storybook/source-loader": "5.2.0-beta.13",
-=======
     "@storybook/addon-a11y": "5.2.0-beta.17",
     "@storybook/addon-actions": "5.2.0-beta.17",
     "@storybook/addon-backgrounds": "5.2.0-beta.17",
@@ -50,7 +30,6 @@
     "@storybook/addons": "5.2.0-beta.17",
     "@storybook/riot": "5.2.0-beta.17",
     "@storybook/source-loader": "5.2.0-beta.17",
->>>>>>> bba0364e
     "babel-loader": "^8.0.4",
     "cross-env": "^5.2.0",
     "file-loader": "^3.0.1",
