{
  "name": "riot-example",
  "version": "5.0.0",
  "private": true,
  "scripts": {
    "now-build": "node ../../scripts/bootstrap --core && yarn run build-storybook --quiet",
    "build": "cross-env NODE_ENV=production webpack --progress --hide-modules",
    "build-storybook": "build-storybook -s public",
    "dev": "cross-env NODE_ENV=development webpack-dev-server --open --hot",
    "storybook": "start-storybook -p 9009 -s public"
  },
  "dependencies": {
    "riot": "^3.13.0",
    "riot-compiler": "^3.5.1",
    "riot-hot-reload": "^1.0.0"
  },
  "devDependencies": {
<<<<<<< HEAD
    "@babel/core": "^7.3.4",
    "@storybook/addon-actions": "5.0.0-beta.3",
    "@storybook/addon-backgrounds": "5.0.0-beta.3",
    "@storybook/addon-centered": "5.0.0-beta.3",
    "@storybook/addon-knobs": "5.0.0-beta.3",
    "@storybook/addon-links": "5.0.0-beta.3",
    "@storybook/addon-notes": "5.0.0-beta.3",
    "@storybook/addon-options": "5.0.0-beta.3",
    "@storybook/addon-storyshots": "5.0.0-beta.3",
    "@storybook/addon-storysource": "5.0.0-beta.3",
    "@storybook/addon-viewport": "5.0.0-beta.3",
    "@storybook/addons": "5.0.0-beta.3",
    "@storybook/riot": "5.0.0-beta.3",
=======
    "@babel/core": "^7.2.2",
    "@storybook/addon-actions": "5.0.0",
    "@storybook/addon-backgrounds": "5.0.0",
    "@storybook/addon-centered": "5.0.0",
    "@storybook/addon-knobs": "5.0.0",
    "@storybook/addon-links": "5.0.0",
    "@storybook/addon-notes": "5.0.0",
    "@storybook/addon-options": "5.0.0",
    "@storybook/addon-storyshots": "5.0.0",
    "@storybook/addon-storysource": "5.0.0",
    "@storybook/addon-viewport": "5.0.0",
    "@storybook/addons": "5.0.0",
    "@storybook/riot": "5.0.0",
>>>>>>> fd57c179
    "babel-loader": "^8.0.4",
    "cross-env": "^5.2.0",
    "file-loader": "^3.0.1",
    "raw-loader": "^1.0.0",
    "riot-tag-loader": "^2.1.0",
    "svg-url-loader": "^2.3.2",
    "webpack": "^4.29.6",
    "webpack-dev-server": "^3.2.0"
  }
}<|MERGE_RESOLUTION|>--- conflicted
+++ resolved
@@ -15,22 +15,7 @@
     "riot-hot-reload": "^1.0.0"
   },
   "devDependencies": {
-<<<<<<< HEAD
     "@babel/core": "^7.3.4",
-    "@storybook/addon-actions": "5.0.0-beta.3",
-    "@storybook/addon-backgrounds": "5.0.0-beta.3",
-    "@storybook/addon-centered": "5.0.0-beta.3",
-    "@storybook/addon-knobs": "5.0.0-beta.3",
-    "@storybook/addon-links": "5.0.0-beta.3",
-    "@storybook/addon-notes": "5.0.0-beta.3",
-    "@storybook/addon-options": "5.0.0-beta.3",
-    "@storybook/addon-storyshots": "5.0.0-beta.3",
-    "@storybook/addon-storysource": "5.0.0-beta.3",
-    "@storybook/addon-viewport": "5.0.0-beta.3",
-    "@storybook/addons": "5.0.0-beta.3",
-    "@storybook/riot": "5.0.0-beta.3",
-=======
-    "@babel/core": "^7.2.2",
     "@storybook/addon-actions": "5.0.0",
     "@storybook/addon-backgrounds": "5.0.0",
     "@storybook/addon-centered": "5.0.0",
@@ -43,7 +28,6 @@
     "@storybook/addon-viewport": "5.0.0",
     "@storybook/addons": "5.0.0",
     "@storybook/riot": "5.0.0",
->>>>>>> fd57c179
     "babel-loader": "^8.0.4",
     "cross-env": "^5.2.0",
     "file-loader": "^3.0.1",
