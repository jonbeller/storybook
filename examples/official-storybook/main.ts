/// <reference types="node" />

import type { StorybookConfig } from '@storybook/react/types';

module.exports = {
  stories: [
    // FIXME: Breaks e2e tests './intro.stories.mdx',
    '../../lib/ui/src/**/*.stories.@(js|tsx|mdx)',
    '../../lib/components/src/**/*.stories.@(js|tsx|mdx)',
    './stories/**/*stories.@(js|ts|tsx|mdx)',
    './../../addons/docs/**/*.stories.tsx',
  ],
  reactOptions: {
    fastRefresh: true,
    strictMode: true,
  },
  addons: [
    {
      name: '@storybook/addon-docs',
      options: { transcludeMarkdown: true },
    },
    { name: '@storybook/addon-essentials' },
    '@storybook/addon-storysource',
    '@storybook/addon-design-assets',
    '@storybook/addon-links',
    '@storybook/addon-events',
    '@storybook/addon-knobs',
    '@storybook/addon-cssresources',
    '@storybook/addon-a11y',
    '@storybook/addon-jest',
    '@storybook/addon-graphql',
    '@storybook/addon-queryparams',
  ],
  core: {
    builder: 'webpack4',
  },
  logLevel: 'debug',
<<<<<<< HEAD
  webpackFinal: async (config, { configType }) => ({
    ...config,
    module: {
      ...config.module,
      rules: [
        ...config.module.rules.slice(1),
        {
          test: /\.(mjs|jsx?|tsx?)$/,
          use: [
            {
              loader: 'babel-loader',
              options: {
                cacheDirectory: `.cache/storybook`,
                presets: [
                  [
                    '@babel/preset-env',
                    { shippedProposals: true, useBuiltIns: 'usage', corejs: 3 },
                  ],
                  '@babel/preset-typescript',
                  configType === 'PRODUCTION' && [
                    'babel-preset-minify',
                    { builtIns: false, mangle: false },
                  ],
                  '@babel/preset-react',
                  '@babel/preset-flow',
                ].filter(Boolean),
                plugins: [
                  '@babel/plugin-proposal-object-rest-spread',
                  '@babel/plugin-proposal-class-properties',
                  '@babel/plugin-syntax-dynamic-import',
                  ['@emotion', { sourceMap: true, autoLabel: 'always' }],
                  'babel-plugin-macros',
                  'babel-plugin-add-react-displayname',
                  [
                    'babel-plugin-react-docgen',
                    { DOC_GEN_COLLECTION_NAME: 'STORYBOOK_REACT_CLASSES' },
                  ],
                ],
              },
            },
          ],
          exclude: [/node_modules/, /dist/],
        },
      ],
    },
    resolve: {
      ...config.resolve,
      extensions: [...(config.resolve.extensions || []), '.ts', '.tsx'],
    },
  }),
=======
>>>>>>> 276aa9ba
} as StorybookConfig;<|MERGE_RESOLUTION|>--- conflicted
+++ resolved
@@ -35,57 +35,4 @@
     builder: 'webpack4',
   },
   logLevel: 'debug',
-<<<<<<< HEAD
-  webpackFinal: async (config, { configType }) => ({
-    ...config,
-    module: {
-      ...config.module,
-      rules: [
-        ...config.module.rules.slice(1),
-        {
-          test: /\.(mjs|jsx?|tsx?)$/,
-          use: [
-            {
-              loader: 'babel-loader',
-              options: {
-                cacheDirectory: `.cache/storybook`,
-                presets: [
-                  [
-                    '@babel/preset-env',
-                    { shippedProposals: true, useBuiltIns: 'usage', corejs: 3 },
-                  ],
-                  '@babel/preset-typescript',
-                  configType === 'PRODUCTION' && [
-                    'babel-preset-minify',
-                    { builtIns: false, mangle: false },
-                  ],
-                  '@babel/preset-react',
-                  '@babel/preset-flow',
-                ].filter(Boolean),
-                plugins: [
-                  '@babel/plugin-proposal-object-rest-spread',
-                  '@babel/plugin-proposal-class-properties',
-                  '@babel/plugin-syntax-dynamic-import',
-                  ['@emotion', { sourceMap: true, autoLabel: 'always' }],
-                  'babel-plugin-macros',
-                  'babel-plugin-add-react-displayname',
-                  [
-                    'babel-plugin-react-docgen',
-                    { DOC_GEN_COLLECTION_NAME: 'STORYBOOK_REACT_CLASSES' },
-                  ],
-                ],
-              },
-            },
-          ],
-          exclude: [/node_modules/, /dist/],
-        },
-      ],
-    },
-    resolve: {
-      ...config.resolve,
-      extensions: [...(config.resolve.extensions || []), '.ts', '.tsx'],
-    },
-  }),
-=======
->>>>>>> 276aa9ba
 } as StorybookConfig;