{
  "name": "official-storybook",
  "version": "6.3.0-alpha.21",
  "private": true,
  "scripts": {
    "build-storybook": "cross-env STORYBOOK_DISPLAY_WARNING=true DISPLAY_WARNING=true build-storybook -c ./",
    "debug": "cross-env NODE_OPTIONS=--inspect-brk STORYBOOK_DISPLAY_WARNING=true DISPLAY_WARNING=true start-storybook -p 9011 -c ./",
    "do-storyshots-puppeteer": "../../node_modules/.bin/jest --projects=./storyshots-puppeteer",
    "generate-addon-jest-testresults": "jest --config=tests/addon-jest.config.json --json --outputFile=stories/addon-jest.testresults.json",
    "packtracker": "yarn storybook --smoke-test --webpack-stats-json /tmp --quiet && cross-env PT_PROJECT_TOKEN=1af1d41b-d737-41d4-ac00-53c8f3913b53 packtracker-upload --stats=/tmp/manager-stats.json",
    "storybook": "cross-env STORYBOOK_DISPLAY_WARNING=true DISPLAY_WARNING=true start-storybook -p 9011 -c ./",
    "storyshots-puppeteer": "yarn run build-storybook && yarn run do-storyshots-puppeteer"
  },
  "devDependencies": {
    "@packtracker/webpack-plugin": "^2.3.0",
    "@pmmmwh/react-refresh-webpack-plugin": "^0.4.3",
    "@storybook/addon-a11y": "6.3.0-alpha.21",
    "@storybook/addon-actions": "6.3.0-alpha.21",
    "@storybook/addon-backgrounds": "6.3.0-alpha.21",
    "@storybook/addon-controls": "6.3.0-alpha.21",
    "@storybook/addon-docs": "6.3.0-alpha.21",
<<<<<<< HEAD
    "@storybook/addon-events": "6.3.0-alpha.21",
=======
    "@storybook/addon-graphql": "6.3.0-alpha.21",
>>>>>>> ccd090a4
    "@storybook/addon-jest": "6.3.0-alpha.21",
    "@storybook/addon-knobs": "6.3.0-alpha.21",
    "@storybook/addon-links": "6.3.0-alpha.21",
    "@storybook/addon-storyshots": "6.3.0-alpha.21",
    "@storybook/addon-storyshots-puppeteer": "6.3.0-alpha.21",
    "@storybook/addon-storysource": "6.3.0-alpha.21",
    "@storybook/addon-toolbars": "6.3.0-alpha.21",
    "@storybook/addon-viewport": "6.3.0-alpha.21",
    "@storybook/addons": "6.3.0-alpha.21",
    "@storybook/cli": "6.3.0-alpha.21",
    "@storybook/components": "6.3.0-alpha.21",
    "@storybook/core-events": "6.3.0-alpha.21",
    "@storybook/design-system": "^5.4.7",
    "@storybook/node-logger": "6.3.0-alpha.21",
    "@storybook/react": "6.3.0-alpha.21",
    "@storybook/source-loader": "6.3.0-alpha.21",
    "@storybook/theming": "6.3.0-alpha.21",
    "chromatic": "^5.6.0",
    "cors": "^2.8.5",
    "cross-env": "^7.0.3",
    "enzyme-to-json": "^3.6.1",
    "eventemitter3": "^4.0.7",
    "express": "^4.17.1",
    "format-json": "^1.0.3",
    "global": "^4.4.0",
    "jest-emotion": "^10.0.32",
    "lodash": "^4.17.20",
    "paths.macro": "^3.0.1",
    "prop-types": "^15.7.2",
    "react": "16.14.0",
    "react-dom": "16.14.0",
    "terser-webpack-plugin": "^5.0.3",
    "uuid": "^8.3.2",
    "uuid-browser": "^3.1.0",
    "webpack": "4"
  },
  "peerDependencies": {
    "puppeteer": "^2.0.0 || ^3.0.0"
  },
  "storybook": {
    "chromatic": {
      "projectToken": "ab7m45tp9p"
    }
  }
}<|MERGE_RESOLUTION|>--- conflicted
+++ resolved
@@ -19,11 +19,6 @@
     "@storybook/addon-backgrounds": "6.3.0-alpha.21",
     "@storybook/addon-controls": "6.3.0-alpha.21",
     "@storybook/addon-docs": "6.3.0-alpha.21",
-<<<<<<< HEAD
-    "@storybook/addon-events": "6.3.0-alpha.21",
-=======
-    "@storybook/addon-graphql": "6.3.0-alpha.21",
->>>>>>> ccd090a4
     "@storybook/addon-jest": "6.3.0-alpha.21",
     "@storybook/addon-knobs": "6.3.0-alpha.21",
     "@storybook/addon-links": "6.3.0-alpha.21",
