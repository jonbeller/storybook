// Jest Snapshot v1, https://goo.gl/fbAQLP

<<<<<<< HEAD
exports[`Storyshots Addon|Actions actionOnComponentMethod 1`] = `
=======
exports[`Storyshots Addon|Actions Action On Component Method 1`] = `
>>>>>>> 22deb2fe
<section
  class="storybook-snapshot-container"
>
  <button
    class="button svelte-n2tx93 rounded"
  >
    <strong>
      Round
       corners
    </strong>
    <br />
     
    Custom text
     
  </button>
</section>
`;

<<<<<<< HEAD
exports[`Storyshots Addon|Actions actionOnViewMethod 1`] = `
=======
exports[`Storyshots Addon|Actions Action On View Method 1`] = `
>>>>>>> 22deb2fe
<section
  class="storybook-snapshot-container"
>
  <h1>
    Button view
  </h1>
   
  <button
    class="button svelte-n2tx93"
  >
    <strong>
      Square
       corners
    </strong>
    <br />
     
    
     
    You clicked
    : 
    0
  </button>
   
  <p>
    A little text to show this is a view.
  </p>
   
  <p>
    If we need to test components in a Svelte environment, for instance to test slot behaviour,
  </p>
   
  <p>
    then wrapping the component up in a view
  </p>
   
  <p>
    made just for the story is the simplest way to achieve this.
  </p>
</section>
`;

<<<<<<< HEAD
exports[`Storyshots Addon|Backgrounds story1 1`] = `
=======
exports[`Storyshots Addon|Backgrounds Story 1 1`] = `
>>>>>>> 22deb2fe
<section
  class="storybook-snapshot-container"
>
  <h1>
    Button view
  </h1>
   
  <button
    class="button svelte-n2tx93"
  >
    <strong>
      Square
       corners
    </strong>
    <br />
     
    
     
    You clicked
    : 
    0
  </button>
   
  <p>
    A little text to show this is a view.
  </p>
   
  <p>
    If we need to test components in a Svelte environment, for instance to test slot behaviour,
  </p>
   
  <p>
    then wrapping the component up in a view
  </p>
   
  <p>
    made just for the story is the simplest way to achieve this.
  </p>
</section>
`;

exports[`Storyshots Addon|Centered Rounded 1`] = `
<section
  class="storybook-snapshot-container"
>
  <button
    class="button svelte-n2tx93 rounded"
  >
    <strong>
      Round
       corners
    </strong>
    <br />
     
    Look, I'm centered!
     
  </button>
</section>
`;

<<<<<<< HEAD
exports[`Storyshots Addon|Centered withAction 1`] = `
=======
exports[`Storyshots Addon|Centered With Action 1`] = `
>>>>>>> 22deb2fe
<section
  class="storybook-snapshot-container"
>
  <button
    class="button svelte-n2tx93 rounded"
  >
    <strong>
      Round
       corners
    </strong>
    <br />
     
    
     
  </button>
</section>
`;

exports[`Storyshots Addon|Knobs Simple 1`] = `
<section
  class="storybook-snapshot-container"
>
  <div
    style="width: 200px; height: 200px; background-color: green;"
  >
    <p>
      I am interactive
    </p>
  </div>
</section>
`;

<<<<<<< HEAD
exports[`Storyshots Addon|Links goToWelcomeView 1`] = `
=======
exports[`Storyshots Addon|Links Go To Welcome View 1`] = `
>>>>>>> 22deb2fe
<section
  class="storybook-snapshot-container"
>
  <div
    class="main"
  >
    <h1>
      Link Action
    </h1>
     
    <button
      class="link"
    >
      
			    Return to the 
      <code
        class="code"
      >
        Welcome
      </code>
       view story.
			  
    </button>
  </div>
</section>
`;

<<<<<<< HEAD
exports[`Storyshots Addon|Notes noteWithHtml 1`] = `
=======
exports[`Storyshots Addon|Notes Note With Html 1`] = `
>>>>>>> 22deb2fe
<section
  class="storybook-snapshot-container"
>
  <h1>
    Button view
  </h1>
   
  <button
    class="button svelte-n2tx93"
  >
    <strong>
      Square
       corners
    </strong>
    <br />
     
    
     
    🤔😳😯😮😄😩😓😱🤓😑😶😊
    : 
    0
  </button>
   
  <p>
    A little text to show this is a view.
  </p>
   
  <p>
    If we need to test components in a Svelte environment, for instance to test slot behaviour,
  </p>
   
  <p>
    then wrapping the component up in a view
  </p>
   
  <p>
    made just for the story is the simplest way to achieve this.
  </p>
</section>
`;

<<<<<<< HEAD
exports[`Storyshots Addon|Notes simpleNote 1`] = `
=======
exports[`Storyshots Addon|Notes Simple Note 1`] = `
>>>>>>> 22deb2fe
<section
  class="storybook-snapshot-container"
>
  <h1>
    Button view
  </h1>
   
  <button
    class="button svelte-n2tx93"
  >
    <strong>
      Square
       corners
    </strong>
    <br />
     
    
     
    You clicked
    : 
    0
  </button>
   
  <p>
    A little text to show this is a view.
  </p>
   
  <p>
    If we need to test components in a Svelte environment, for instance to test slot behaviour,
  </p>
   
  <p>
    then wrapping the component up in a view
  </p>
   
  <p>
    made just for the story is the simplest way to achieve this.
  </p>
</section>
`;

exports[`Storyshots Button Rounded 1`] = `
<section
  class="storybook-snapshot-container"
>
  <h1>
    Button view
  </h1>
   
  <button
    class="button svelte-n2tx93 rounded"
  >
    <strong>
      Round
       corners
    </strong>
    <br />
     
    
     
    You clicked
    : 
    0
  </button>
   
  <p>
    A little text to show this is a view.
  </p>
   
  <p>
    If we need to test components in a Svelte environment, for instance to test slot behaviour,
  </p>
   
  <p>
    then wrapping the component up in a view
  </p>
   
  <p>
    made just for the story is the simplest way to achieve this.
  </p>
</section>
`;

exports[`Storyshots Button Square 1`] = `
<section
  class="storybook-snapshot-container"
>
  <h1>
    Button view
  </h1>
   
  <button
    class="button svelte-n2tx93"
  >
    <strong>
      Square
       corners
    </strong>
    <br />
     
    
     
    You clicked
    : 
    0
  </button>
   
  <p>
    A little text to show this is a view.
  </p>
   
  <p>
    If we need to test components in a Svelte environment, for instance to test slot behaviour,
  </p>
   
  <p>
    then wrapping the component up in a view
  </p>
   
  <p>
    made just for the story is the simplest way to achieve this.
  </p>
</section>
`;

exports[`Storyshots Welcome Welcome 1`] = `
<section
  class="storybook-snapshot-container"
>
  <div
    class="main svelte-5n9a95"
  >
    <h1>
      Welcome to Storybook for Svelte
    </h1>
     
    <p>
      
			    This is a UI component dev environment for your svelte app.
			  
    </p>
     
    <p>
      
			    We've added some basic stories inside the 
      <code
        class="code svelte-5n9a95"
      >
        src/stories
      </code>
       directory.
			    
      <strong>
        A story is like a visual test case
      </strong>
      
			    and represents a single state of one or more UI components.
			    You can have as many stories as you want.
			  
    </p>
     
    <h1
      class="logo svelte-5n9a95"
    >
      Svelte
    </h1>
     
    <p>
      
			    Just like that, you can add your own components as stories.
			    You can also edit those components and see changes right away.
			    
      <br />
      
			    (Try editing the 
      <code
        class="code svelte-5n9a95"
      >
        Button
      </code>
       component
			    located at 
      <code
        class="code svelte-5n9a95"
      >
        src/stories/views/Welcome.svelte
      </code>
      .)
			  
    </p>
     
    <p>
      
			    Usually we create stories with smaller UI components in the app.
      <br />
      
			    Have a look at the
			    
      <a
        class="link svelte-5n9a95"
        href="https://storybook.js.org/basics/writing-stories"
        target="_blank"
      >
        Writing Stories
      </a>
      
			    section in our documentation.
			  
    </p>
     
    <p
      class="note svelte-5n9a95"
    >
      <b>
        NOTE:
      </b>
       
      <br />
      
			    Have a look at the
			    
      <code
        class="code svelte-5n9a95"
      >
        .storybook/webpack.config.js
      </code>
      
			    to add webpack
			    loaders and plugins you are using in this project.
			  
    </p>
  </div>
</section>
`;<|MERGE_RESOLUTION|>--- conflicted
+++ resolved
@@ -1,10 +1,6 @@
 // Jest Snapshot v1, https://goo.gl/fbAQLP
 
-<<<<<<< HEAD
-exports[`Storyshots Addon|Actions actionOnComponentMethod 1`] = `
-=======
 exports[`Storyshots Addon|Actions Action On Component Method 1`] = `
->>>>>>> 22deb2fe
 <section
   class="storybook-snapshot-container"
 >
@@ -23,11 +19,7 @@
 </section>
 `;
 
-<<<<<<< HEAD
-exports[`Storyshots Addon|Actions actionOnViewMethod 1`] = `
-=======
 exports[`Storyshots Addon|Actions Action On View Method 1`] = `
->>>>>>> 22deb2fe
 <section
   class="storybook-snapshot-container"
 >
@@ -69,11 +61,7 @@
 </section>
 `;
 
-<<<<<<< HEAD
-exports[`Storyshots Addon|Backgrounds story1 1`] = `
-=======
 exports[`Storyshots Addon|Backgrounds Story 1 1`] = `
->>>>>>> 22deb2fe
 <section
   class="storybook-snapshot-container"
 >
@@ -134,11 +122,7 @@
 </section>
 `;
 
-<<<<<<< HEAD
-exports[`Storyshots Addon|Centered withAction 1`] = `
-=======
 exports[`Storyshots Addon|Centered With Action 1`] = `
->>>>>>> 22deb2fe
 <section
   class="storybook-snapshot-container"
 >
@@ -171,11 +155,7 @@
 </section>
 `;
 
-<<<<<<< HEAD
-exports[`Storyshots Addon|Links goToWelcomeView 1`] = `
-=======
 exports[`Storyshots Addon|Links Go To Welcome View 1`] = `
->>>>>>> 22deb2fe
 <section
   class="storybook-snapshot-container"
 >
@@ -203,11 +183,7 @@
 </section>
 `;
 
-<<<<<<< HEAD
-exports[`Storyshots Addon|Notes noteWithHtml 1`] = `
-=======
 exports[`Storyshots Addon|Notes Note With Html 1`] = `
->>>>>>> 22deb2fe
 <section
   class="storybook-snapshot-container"
 >
@@ -249,11 +225,7 @@
 </section>
 `;
 
-<<<<<<< HEAD
-exports[`Storyshots Addon|Notes simpleNote 1`] = `
-=======
 exports[`Storyshots Addon|Notes Simple Note 1`] = `
->>>>>>> 22deb2fe
 <section
   class="storybook-snapshot-container"
 >
