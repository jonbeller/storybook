--- conflicted
+++ resolved
@@ -1,10 +1,6 @@
 {
   "name": "aurelia-kitchen-sink",
-<<<<<<< HEAD
-  "version": "6.2.0-alpha.20",
-=======
   "version": "6.2.0-alpha.24",
->>>>>>> 013f2658
   "private": true,
   "description": "An Aurelia client application.",
   "repository": {
@@ -26,32 +22,6 @@
   },
   "devDependencies": {
     "@aurelia/webpack-loader": "^0.7.0",
-<<<<<<< HEAD
-    "@storybook/addon-a11y": "6.2.0-alpha.20",
-    "@storybook/addon-actions": "6.2.0-alpha.20",
-    "@storybook/addon-backgrounds": "6.2.0-alpha.20",
-    "@storybook/addon-docs": "6.2.0-alpha.20",
-    "@storybook/addon-jest": "6.2.0-alpha.20",
-    "@storybook/addon-knobs": "6.2.0-alpha.20",
-    "@storybook/addon-links": "6.2.0-alpha.20",
-    "@storybook/addon-storyshots": "6.2.0-alpha.20",
-    "@storybook/addon-storysource": "6.2.0-alpha.20",
-    "@storybook/addons": "6.2.0-alpha.20",
-    "@storybook/aurelia": "6.2.0-alpha.20",
-    "@storybook/source-loader": "6.2.0-alpha.20",
-    "@types/node": "^14.14.20",
-    "css-loader": "^5.0.1",
-    "file-loader": "^6.2.0",
-    "html-webpack-plugin": "^4.5.0",
-    "htmlhint": "^0.11.0",
-    "node-sass": "^5.0.0",
-    "rimraf": "^3.0.2",
-    "sass-loader": "^10.1.0",
-    "style-loader": "^2.0.0",
-    "ts-loader": "^8.0.14",
-    "typescript": "^3.9.7",
-    "webpack": "^5.9.0"
-=======
     "@storybook/addon-a11y": "6.2.0-alpha.24",
     "@storybook/addon-actions": "6.2.0-alpha.24",
     "@storybook/addon-backgrounds": "6.2.0-alpha.24",
@@ -65,17 +35,16 @@
     "@storybook/aurelia": "6.2.0-alpha.24",
     "@storybook/source-loader": "6.2.0-alpha.24",
     "@types/node": "^14.14.20",
-    "css-loader": "^3.6.0",
-    "file-loader": "^4.3.0",
-    "html-webpack-plugin": "^3.2.0",
+    "css-loader": "^5.0.1",
+    "file-loader": "^6.2.0",
+    "html-webpack-plugin": "^4.5.0",
     "htmlhint": "^0.11.0",
-    "node-sass": "^4.14.1",
+    "node-sass": "^5.0.0",
     "rimraf": "^3.0.2",
-    "sass-loader": "^8.0.2",
-    "style-loader": "^0.23.0",
-    "ts-loader": "^6.2.2",
+    "sass-loader": "^10.1.0",
+    "style-loader": "^2.0.0",
+    "ts-loader": "^8.0.14",
     "typescript": "^3.9.7",
-    "webpack": "^4.46.0"
->>>>>>> 013f2658
+    "webpack": "^5.9.0"
   }
 }