{
  "name": "@storybook/root",
  "version": "5.3.0-beta.7",
  "private": true,
  "description": "Storybook is an open source tool for developing UI components in isolation for React, Vue and Angular. It makes building stunning UIs organized and efficient.",
  "keywords": [
    "angular",
    "angularjs",
    "babel",
    "components",
    "documentation",
    "frontend",
    "jamstack",
    "markup",
    "react",
    "reactjs",
    "reuseable",
    "storybook",
    "storybookjs",
    "templated",
    "tool",
    "ui",
    "user interface",
    "vue",
    "vuejs"
  ],
  "homepage": "https://storybook.js.org/",
  "repository": {
    "type": "git",
    "url": "https://github.com/storybookjs/storybook.git"
  },
  "workspaces": [
    "addons/*",
    "addons/storyshots/*",
    "app/*",
    "dev-kits/*",
    "examples-native/*",
    "examples/*",
    "lib/*",
    "lib/cli/test/run/*"
  ],
  "scripts": {
    "await-serve-storybooks": "wait-on http://localhost:8001",
    "bootstrap": "node ./scripts/bootstrap.js",
    "bootstrap:docs": "yarn install --cwd docs",
    "build-packs": "lerna exec --scope '@storybook/*' -- \\$LERNA_ROOT_PATH/scripts/build-pack.sh \\$LERNA_ROOT_PATH/packs",
    "build-storybooks": "cross-env STORYBOOK_DISPLAY_WARNING=true DISPLAY_WARNING=true node ./scripts/build-storybooks.js",
    "changelog": "pr-log --sloppy --cherry-pick",
    "changelog:next": "pr-log --sloppy --since-prerelease",
    "coverage": "codecov",
    "danger": "danger",
    "dev": "concurrently --kill-others \"yarn dev:tsc\" \"yarn dev:babel\"",
    "dev:babel": "lerna exec --scope @storybook/* --parallel -- cross-env-shell node \\$LERNA_ROOT_PATH/scripts/watch-babel.js",
    "dev:check-types": "tsc --noEmit",
    "dev:js": "echo 'DEPRECATED: Please use yarn dev:babel' && yarn dev:babel",
    "dev:ts": "echo 'DEPRECATED: Please use yarn dev:tsc' && yarn dev:tsc",
    "dev:tsc": "lerna exec --scope @storybook/* --parallel -- cross-env-shell node \\$LERNA_ROOT_PATH/scripts/watch-tsc.js",
    "docs:build": "npm --prefix docs run build",
    "docs:dev": "npm --prefix docs run dev",
    "github-release": "github-release-from-changelog",
    "lint": "yarn lint:js . && yarn lint:md .",
    "lint:js": "cross-env NODE_ENV=production eslint --cache --cache-location=.cache/eslint --ext .js,.jsx,.json,.html,.ts,.tsx,.mjs --report-unused-disable-directives",
    "lint:md": "remark -q",
    "lint:package": "sort-package-json",
    "now-build": "yarn bootstrap --core && yarn build-storybooks",
    "publish:crna": "yarn --cwd examples-native/crna-kitchen-sink expo publish",
    "publish:debug": "npm run publish:latest -- --npm-tag=debug --no-push",
    "publish:latest": "lerna publish --exact --concurrency 1 --force-publish",
    "publish:next": "npm run publish:latest -- --npm-tag=next",
    "repo-dirty-check": "node ./scripts/repo-dirty-check",
    "serve-storybooks": "http-server ./built-storybooks -p 8001",
    "start": "yarn --cwd examples/official-storybook storybook",
    "test": "node ./scripts/test.js",
    "test-latest-cra": "yarn --prefix --cwd lib/cli run test-latest-cra",
    "test:cli": "npm --prefix lib/cli run test",
    "test:e2e-gui": "concurrently --success first --kill-others \"cypress open\" \"yarn serve-storybooks\""
  },
  "husky": {
    "hooks": {
      "pre-commit": "yarn lint-staged"
    }
  },
  "lint-staged": {
    "*.html": [
      "yarn lint:js --fix",
      "git add"
    ],
    "*.js": [
      "yarn lint:js --fix",
      "git add"
    ],
    "*.json": [
      "yarn lint:js --fix",
      "git add"
    ],
    "*.jsx": [
      "yarn lint:js --fix",
      "git add"
    ],
    "*.mjs": [
      "yarn lint:js --fix",
      "git add"
    ],
    "*.ts": [
      "yarn lint:js --fix",
      "git add"
    ],
    "*.tsx": [
      "yarn lint:js --fix",
      "git add"
    ],
    "package.json": [
      "yarn lint:package",
      "git add"
    ]
  },
  "browserslist": "defaults",
  "devDependencies": {
    "@angular/common": "^8.2.8",
    "@angular/compiler": "^8.2.8",
    "@angular/core": "^8.2.8",
    "@angular/forms": "^8.2.8",
    "@angular/platform-browser": "^8.2.8",
    "@angular/platform-browser-dynamic": "^8.2.8",
    "@babel/cli": "^7.2.3",
    "@babel/core": "^7.3.4",
    "@babel/plugin-proposal-class-properties": "^7.3.3",
    "@babel/plugin-proposal-decorators": "^7.3.0",
    "@babel/plugin-proposal-export-default-from": "^7.2.0",
    "@babel/plugin-proposal-object-rest-spread": "^7.2.0",
    "@babel/plugin-syntax-dynamic-import": "^7.2.0",
    "@babel/plugin-transform-react-constant-elements": "^7.2.0",
    "@babel/preset-env": "^7.4.1",
    "@babel/preset-flow": "^7.0.0",
    "@babel/preset-react": "^7.0.0",
    "@babel/preset-typescript": "^7.3.3",
<<<<<<< HEAD
    "@babel/runtime-corejs3": "^7.4.4",
=======
    "@babel/runtime": "^7.7.2",
>>>>>>> 57c9af40
    "@emotion/snapshot-serializer": "^0.8.2",
    "@storybook/eslint-config-storybook": "^2.0.0",
    "@storybook/linter-config": "^2.0.0",
    "@testing-library/react": "^9.2.0",
    "@types/doctrine": "^0.0.3",
    "@types/enzyme": "^3.10.3",
    "@types/escodegen": "^0.0.6",
    "@types/jest": "^24.0.11",
    "@types/lodash": "^4.14.149",
    "@types/node": "^12.12.11",
    "@types/react": "^16.8.14",
    "@types/semver": "^6.0.0",
    "@types/webpack": "^4.41.0",
    "@types/webpack-env": "^1.14.0",
    "babel-core": "^7.0.0-bridge.0",
    "babel-eslint": "^10.0.1",
    "babel-jest": "^24.7.1",
    "babel-loader": "^8.0.5",
    "babel-plugin-add-react-displayname": "^0.0.5",
    "babel-plugin-dynamic-import-node": "^2.2.0",
    "babel-plugin-emotion": "^10.0.20",
    "babel-plugin-macros": "^2.7.0",
    "babel-plugin-require-context-hook": "^1.0.0",
    "babel-preset-vue": "^2.0.2",
<<<<<<< HEAD
    "body-parser": "^1.18.3",
    "chalk": "^2.4.2",
=======
    "chalk": "^3.0.0",
>>>>>>> 57c9af40
    "codecov": "^3.5.0",
    "codelyzer": "^5.0.0",
    "commander": "^4.0.1",
    "concurrently": "^5.0.0",
    "core-js": "^3.0.1",
    "corejs-upgrade-webpack-plugin": "^2.2.0",
    "cross-env": "^6.0.3",
    "danger": "^9.2.1",
    "del": "^5.1.0",
    "detect-port": "^1.3.0",
    "enzyme": "^3.9.0",
    "enzyme-adapter-react-16": "^1.9.1",
    "eslint": "^6.5.1",
    "eslint-plugin-cypress": "^2.7.0",
    "eslint-plugin-react": "^7.15.1",
    "esm": "^3.2.25",
    "github-release-from-changelog": "^2.1.0",
    "glob": "^7.1.3",
    "http-server": "^0.11.1",
    "husky": "^3.1.0",
    "inquirer": "^7.0.0",
    "jest": "^24.8.0",
    "jest-cli": "^24.8.0",
    "jest-config": "^24.8.0",
    "jest-diff": "^24.8.0",
    "jest-emotion": "^10.0.17",
    "jest-environment-jsdom": "^24.8.0",
    "jest-environment-jsdom-thirteen": "^1.0.1",
    "jest-enzyme": "^7.0.2",
    "jest-image-snapshot": "^2.8.2",
    "jest-jasmine2": "^24.8.0",
    "jest-matcher-utils": "^24.8.0",
    "jest-preset-angular": "^6.0.1",
    "jest-raw-loader": "^1.0.1",
    "jest-vue-preprocessor": "^1.5.0",
    "jest-watch-typeahead": "^0.4.0",
    "lerna": "^3.19.0",
    "lint-staged": "^9.4.1",
    "lodash": "^4.17.15",
    "monaco-editor-webpack-plugin": "^1.7.0",
    "node-cleanup": "^2.1.2",
    "node-fetch": "^2.6.0",
    "node-sass": "^4.12.0",
    "npmlog": "^4.1.2",
    "prettier": "^1.16.4",
    "raf": "^3.4.0",
    "react": "^16.8.3",
    "react-broadcast": "^0.7.1",
    "react-dom": "^16.8.3",
    "react-resize-detector": "^4.2.0",
    "react-sandpack-for-storybook": "^0.0.1",
    "react-test-renderer": "^16.8.3",
    "recursive-copy": "^2.0.10",
    "react-testing-library": "^6.0.0",
    "regenerator-runtime": "^0.13.3",
    "remark-cli": "^7.0.0",
    "remark-lint": "^6.0.4",
    "remark-preset-lint-recommended": "^3.0.2",
    "riot-jest-transformer": "^2.0.0",
    "shelljs": "^0.8.3",
    "shx": "^0.3.2",
    "sort-package-json": "^1.21.0",
    "storybook-chromatic": "^3.0.0",
    "svelte": "^3.15.0",
    "svelte-jest": "^0.3.0",
    "trash": "^6.1.1",
    "ts-dedent": "^1.1.0",
    "ts-jest": "^24.0.2",
    "typescript": "^3.4.0",
    "wait-on": "^3.3.0"
  },
  "optionalDependencies": {
    "@cypress/webpack-preprocessor": "^4.1.0",
    "cypress": "^3.4.1"
  },
  "engines": {
    "node": ">=8.10.0",
    "yarn": ">=1.3.2"
  },
  "collective": {
    "type": "opencollective",
    "url": "https://opencollective.com/storybook"
  },
  "pr-log": {
    "skipLabels": [
      "cleanup",
      "doc-dependencies:update"
    ],
    "validLabels": [
      [
        "BREAKING CHANGE",
        "Breaking Changes"
      ],
      [
        "feature request",
        "Features"
      ],
      [
        "bug",
        "Bug Fixes"
      ],
      [
        "documentation",
        "Documentation"
      ],
      [
        "maintenance",
        "Maintenance"
      ],
      [
        "dependencies:update",
        "Dependency Upgrades"
      ],
      [
        "dependencies",
        "Dependency Upgrades"
      ],
      [
        "other",
        "Other"
      ]
    ]
  }
}<|MERGE_RESOLUTION|>--- conflicted
+++ resolved
@@ -134,11 +134,7 @@
     "@babel/preset-flow": "^7.0.0",
     "@babel/preset-react": "^7.0.0",
     "@babel/preset-typescript": "^7.3.3",
-<<<<<<< HEAD
     "@babel/runtime-corejs3": "^7.4.4",
-=======
-    "@babel/runtime": "^7.7.2",
->>>>>>> 57c9af40
     "@emotion/snapshot-serializer": "^0.8.2",
     "@storybook/eslint-config-storybook": "^2.0.0",
     "@storybook/linter-config": "^2.0.0",
@@ -163,12 +159,8 @@
     "babel-plugin-macros": "^2.7.0",
     "babel-plugin-require-context-hook": "^1.0.0",
     "babel-preset-vue": "^2.0.2",
-<<<<<<< HEAD
     "body-parser": "^1.18.3",
-    "chalk": "^2.4.2",
-=======
     "chalk": "^3.0.0",
->>>>>>> 57c9af40
     "codecov": "^3.5.0",
     "codelyzer": "^5.0.0",
     "commander": "^4.0.1",
