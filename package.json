{
  "private": true,
  "name": "storybook",
  "version": "3.0.0",
  "repository": {
    "type": "git",
    "url": "https://github.com/storybooks/storybook.git"
  },
  "workspaces": [
    "addons/*",
    "app/*",
    "lib/*",
    "examples/angular-cli",
    "examples/cra-kitchen-sink",
    "examples/vue-kitchen-sink",
    "lib/cli/test/run/*"
  ],
  "scripts": {
    "bootstrap": "./scripts/bootstrap.js",
    "bootstrap:docs": "yarn install --cwd docs",
    "bootstrap:react-native-vanilla": "npm --prefix examples/react-native-vanilla install",
    "bootstrap:crna-kitchen-sink": "npm --prefix examples/crna-kitchen-sink install",
    "build-packs": "lerna exec --scope '@storybook/*' --parallel -- ../../scripts/build-pack.sh ../../packs",
    "start": "npm --prefix examples/cra-kitchen-sink run storybook",
    "changelog": "pr-log --sloppy",
    "precommit": "lint-staged",
    "coverage": "codecov",
    "danger": "danger",
    "dev": "lerna exec --parallel -- babel src -d dist --ignore tests,__tests__,test.js,stories/,story.jsx --plugins \"transform-runtime\" --copy-files -w",
    "docs:build": "npm --prefix docs run build",
    "docs:deploy:ci": "npm --prefix docs run deploy:ci",
    "docs:deploy:manual": "npm --prefix docs run deploy:manual",
    "docs:dev": "npm --prefix docs run dev",
    "github-release": "github-release-from-changelog",
    "lint": "yarn lint:js . && yarn lint:md .",
    "lint:js": "eslint --cache --cache-location=.cache/eslint --ext .js,.jsx,.json",
    "lint:md": "remark",
    "publish": "lerna publish",
    "test": "./scripts/test.js",
<<<<<<< HEAD
    "test-latest-cra": "npm --prefix lib/cli run test-latest-cra",
=======
>>>>>>> da234795
    "repo-dirty-check": "node ./scripts/repo-dirty-check"
  },
  "devDependencies": {
    "babel-cli": "^6.26.0",
    "babel-core": "^6.26.0",
    "babel-eslint": "^8.0.0",
    "babel-plugin-transform-md-import-to-string": "^1.0.6",
    "babel-plugin-transform-runtime": "^6.23.0",
    "babel-polyfill": "^6.26.0",
    "babel-preset-env": "^1.6.1",
    "babel-preset-react": "^6.24.1",
    "babel-preset-stage-0": "^6.24.1",
    "chalk": "^2.3.0",
    "codecov": "^2.3.1",
    "commander": "^2.11.0",
    "danger": "^1.2.0",
    "enzyme": "^3.1.0",
    "enzyme-adapter-react-16": "^1.0.2",
    "eslint": "^4.9.0",
    "eslint-config-airbnb": "^15.1.0",
    "eslint-config-prettier": "^2.4.0",
    "eslint-plugin-import": "^2.8.0",
    "eslint-plugin-jest": "^21.0.0",
    "eslint-plugin-json": "^1.2.0",
    "eslint-plugin-jsx-a11y": "^6.0.2",
    "eslint-plugin-prettier": "^2.2.0",
    "eslint-plugin-react": "^7.3.0",
    "fs-extra": "^4.0.1",
    "gh-pages": "^1.0.0",
    "github-release-from-changelog": "^1.2.1",
    "glob": "^7.1.2",
    "husky": "^0.14.3",
    "inquirer": "^3.2.3",
    "jest": "^21.2.0",
    "jest-enzyme": "^4.0.1",
    "jest-image-snapshot": "^1.0.1",
    "lerna": "^2.4.0",
    "lint-staged": "^4.3.0",
    "lodash": "^4.17.4",
    "nodemon": "^1.12.1",
    "npmlog": "^4.1.2",
    "prettier": "^1.7.4",
    "puppeteer": "^0.12.0",
    "raf": "^3.4.0",
    "react": "^16.0.0",
    "react-dom": "^16.0.0",
    "react-test-renderer": "^16.0.0",
    "remark-cli": "^4.0.0",
    "remark-lint": "^6.0.1",
    "remark-lint-code": "^2.0.0",
    "remark-lint-code-eslint": "^2.0.0",
    "remark-preset-lint-recommended": "^3.0.1",
    "remark-toc": "^4.0.1",
    "shelljs": "^0.7.8",
    "symlink-dir": "^1.1.0"
  },
  "engines": {
    "node": ">=8.0.0",
    "yarn": ">=1.0.0"
  },
  "collective": {
    "type": "opencollective",
    "url": "https://opencollective.com/storybook"
  },
  "lint-staged": {
    "linters": {
      "*.js": [
        "yarn lint:js --fix",
        "git add"
      ],
      "*.json": [
        "yarn lint:js --fix",
        "git add"
      ]
    },
    "verbose": true
  },
  "pr-log": {
    "skipLabels": [
      "cleanup"
    ],
    "validLabels": {
      "breaking": "Breaking Changes",
      "feature": "Features",
      "bug": "Bug Fixes",
      "documentation": "Documentation",
      "maintenance": "Maintenance",
      "dependencies:update": "Dependency Upgrades",
      "dependencies": "Dependency Upgrades",
      "other": "Other"
    }
  }
}<|MERGE_RESOLUTION|>--- conflicted
+++ resolved
@@ -37,10 +37,7 @@
     "lint:md": "remark",
     "publish": "lerna publish",
     "test": "./scripts/test.js",
-<<<<<<< HEAD
     "test-latest-cra": "npm --prefix lib/cli run test-latest-cra",
-=======
->>>>>>> da234795
     "repo-dirty-check": "node ./scripts/repo-dirty-check"
   },
   "devDependencies": {
