{
  "name": "@storybook/root",
  "version": "4.2.0-alpha.10",
  "private": true,
  "repository": {
    "type": "git",
    "url": "https://github.com/storybooks/storybook.git"
  },
  "workspaces": [
    "addons/*",
    "addons/storyshots/*",
    "app/*",
    "lib/*",
    "examples/*",
    "lib/cli/test/run/*"
  ],
  "scripts": {
    "bootstrap": "node ./scripts/bootstrap.js",
    "bootstrap:crna-kitchen-sink": "npm --prefix examples-native/crna-kitchen-sink install",
    "bootstrap:docs": "yarn install --cwd docs",
    "build-packs": "lerna exec --scope '@storybook/*' -- \\$LERNA_ROOT_PATH/scripts/build-pack.sh \\$LERNA_ROOT_PATH/packs",
    "build-storybooks": "./scripts/build-storybooks.sh",
    "changelog": "pr-log --sloppy --cherry-pick",
    "changelog:next": "pr-log --sloppy --since-prerelease",
    "chromatic": "npm --prefix examples/official-storybook run chromatic",
    "coverage": "codecov",
    "danger": "danger",
    "dev": "concurrently --kill-others \"yarn dev:ts\" \"yarn dev:js\"",
    "dev:js": "lerna exec --parallel -- cross-env-shell node \\$LERNA_ROOT_PATH/scripts/watch-js.js",
    "dev:ts": "lerna exec --parallel -- cross-env-shell node \\$LERNA_ROOT_PATH/scripts/watch-ts.js",
    "docs:build": "npm --prefix docs run build",
    "docs:dev": "npm --prefix docs run dev",
    "github-release": "github-release-from-changelog",
    "lint": "yarn lint:js . && yarn lint:ts **/*.ts && yarn lint:md .",
    "lint:ci": "yarn lint:js --format ./node_modules/eslint-teamcity/index.js . && yarn lint:ts **/*.ts && yarn lint:md .",
    "lint:js": "cross-env NODE_ENV=production eslint --cache --cache-location=.cache/eslint --ext .js,.jsx,.json,.html --report-unused-disable-directives",
    "lint:md": "remark -q",
    "lint:ts": "tslint -p . -c tslint.json -t stylish",
    "publish": "lerna publish --exact --concurrency 1 --force-publish",
    "publish:next": "npm run publish -- --npm-tag=next",
    "repo-dirty-check": "node ./scripts/repo-dirty-check",
    "start": "yarn --cwd examples/official-storybook storybook",
    "test": "node ./scripts/test.js",
    "test-latest-cra": "yarn --prefix --cwd lib/cli run test-latest-cra",
    "test:cli": "npm --prefix lib/cli run test"
  },
  "dependencies": {
    "@babel/plugin-syntax-dynamic-import": "^7.2.0",
    "babel-plugin-add-react-displayname": "^0.0.5",
    "eslint-plugin-html": "^5.0.0"
  },
  "devDependencies": {
<<<<<<< HEAD
    "@angular/common": "^7.1.4",
    "@angular/compiler": "^7.1.4",
    "@angular/core": "^7.1.4",
    "@angular/forms": "^7.1.4",
    "@angular/platform-browser": "^7.1.4",
=======
    "@angular/common": "^7.0.1",
    "@angular/compiler": "^7.1.4",
    "@angular/core": "^7.0.2",
    "@angular/forms": "^7.0.1",
    "@angular/platform-browser": "^7.0.1",
>>>>>>> 41394195
    "@angular/platform-browser-dynamic": "^7.1.4",
    "@babel/cli": "^7.2.3",
    "@babel/core": "^7.2.2",
    "@babel/plugin-proposal-class-properties": "^7.2.3",
    "@babel/plugin-proposal-export-default-from": "^7.2.0",
    "@babel/preset-env": "^7.2.3",
    "@babel/preset-flow": "^7.0.0",
    "@babel/preset-react": "^7.0.0",
<<<<<<< HEAD
    "@types/jest": "^23.3.11",
=======
    "@emotion/snapshot-serializer": "^0.8.2",
    "@types/jest": "^23.3.12",
>>>>>>> 41394195
    "@types/node": "^10.12.18",
    "@types/react": "^16.7.18",
    "@types/webpack-env": "^1.13.6",
    "babel-core": "^7.0.0-bridge.0",
    "babel-eslint": "^10.0.1",
    "babel-jest": "^23.6.0",
    "babel-loader": "^8.0.4",
    "babel-plugin-dynamic-import-node": "^2.2.0",
<<<<<<< HEAD
    "babel-plugin-emotion": "^10.0.5",
    "babel-plugin-macros": "^2.4.3",
=======
    "babel-plugin-emotion": "^9.2.11",
    "babel-plugin-macros": "^2.4.4",
>>>>>>> 41394195
    "babel-plugin-require-context-hook": "^1.0.0",
    "babel-preset-vue": "^2.0.2",
    "chalk": "^2.4.1",
    "codecov": "^3.1.0",
    "codelyzer": "^4.5.0",
    "commander": "^2.19.0",
    "concurrently": "^4.0.1",
    "core-js": "^2.6.1",
    "cross-env": "^5.2.0",
    "danger": "^7.0.1",
    "enzyme": "^3.7.0",
    "enzyme-adapter-react-16": "^1.6.0",
    "eslint": "^5.11.1",
    "eslint-config-airbnb": "^17.0.0",
    "eslint-config-prettier": "^3.1.0",
    "eslint-plugin-import": "^2.13.0",
    "eslint-plugin-jest": "^22.1.2",
    "eslint-plugin-json": "^1.2.1",
    "eslint-plugin-jsx-a11y": "^6.1.2",
    "eslint-plugin-prettier": "^3.0.1",
    "eslint-plugin-react": "^7.12.2",
    "eslint-teamcity": "^2.1.0",
    "esm": "^3.0.84",
    "github-release-from-changelog": "^1.3.2",
    "glob": "^7.1.3",
    "husky": "^1.3.1",
    "inquirer": "^6.2.0",
    "jest": "^23.6.0",
    "jest-cli": "^23.6.0",
    "jest-config": "^23.6.0",
    "jest-diff": "^23.6.0",
    "jest-emotion": "^10.0.5",
    "jest-environment-jsdom": "^23.4.0",
    "jest-enzyme": "^7.0.0",
    "jest-image-snapshot": "^2.6.0",
    "jest-jasmine2": "^23.6.0",
    "jest-preset-angular": "^6.0.1",
    "jest-raw-loader": "^1.0.1",
    "jest-teamcity-reporter": "^0.9.0",
    "jest-vue-preprocessor": "^1.4.0",
    "lerna": "^3.8.4",
    "lint-staged": "^8.0.4",
    "lodash": "^4.17.11",
    "npmlog": "^4.1.2",
    "prettier": "^1.14.3",
    "raf": "^3.4.0",
    "react-test-renderer": "^16.7.0",
    "regenerator-runtime": "^0.12.1",
    "remark-cli": "^6.0.0",
    "remark-lint": "^6.0.3",
    "remark-preset-lint-recommended": "^3.0.2",
    "riot-jest-transformer": "^1.0.10",
    "shelljs": "^0.8.2",
    "svelte-jest": "^0.2.0",
    "ts-jest": "^23.10.5",
    "tslint": "~5.12.0",
    "tslint-config-prettier": "^1.15.0",
    "tslint-plugin-prettier": "^2.0.1",
    "typescript": "^3.1.6"
  },
  "husky": {
    "hooks": {
      "pre-commit": "yarn lint-staged"
    }
  },
  "resolutions": {
    "graphql": "^0.13.2"
  },
  "engines": {
    "node": ">=8.6.0",
    "yarn": ">=1.3.2"
  },
  "browserslist": "defaults",
  "collective": {
    "type": "opencollective",
    "url": "https://opencollective.com/storybook"
  },
  "eslint-teamcity": {
    "reporter": "inspections"
  },
  "lint-staged": {
    "linters": {
      "*.js": [
        "yarn lint:js --fix",
        "git add"
      ],
      "*.ts": [
        "yarn lint:ts --fix",
        "git add"
      ],
      "*.json": [
        "yarn lint:js --fix",
        "git add"
      ]
    }
  },
  "pr-log": {
    "skipLabels": [
      "cleanup",
      "doc-dependencies:update"
    ],
    "validLabels": [
      [
        "BREAKING CHANGE",
        "Breaking Changes"
      ],
      [
        "feature request",
        "Features"
      ],
      [
        "bug",
        "Bug Fixes"
      ],
      [
        "documentation",
        "Documentation"
      ],
      [
        "maintenance",
        "Maintenance"
      ],
      [
        "dependencies:update",
        "Dependency Upgrades"
      ],
      [
        "dependencies",
        "Dependency Upgrades"
      ],
      [
        "other",
        "Other"
      ]
    ]
  }
}<|MERGE_RESOLUTION|>--- conflicted
+++ resolved
@@ -50,19 +50,11 @@
     "eslint-plugin-html": "^5.0.0"
   },
   "devDependencies": {
-<<<<<<< HEAD
     "@angular/common": "^7.1.4",
     "@angular/compiler": "^7.1.4",
     "@angular/core": "^7.1.4",
     "@angular/forms": "^7.1.4",
     "@angular/platform-browser": "^7.1.4",
-=======
-    "@angular/common": "^7.0.1",
-    "@angular/compiler": "^7.1.4",
-    "@angular/core": "^7.0.2",
-    "@angular/forms": "^7.0.1",
-    "@angular/platform-browser": "^7.0.1",
->>>>>>> 41394195
     "@angular/platform-browser-dynamic": "^7.1.4",
     "@babel/cli": "^7.2.3",
     "@babel/core": "^7.2.2",
@@ -71,12 +63,7 @@
     "@babel/preset-env": "^7.2.3",
     "@babel/preset-flow": "^7.0.0",
     "@babel/preset-react": "^7.0.0",
-<<<<<<< HEAD
     "@types/jest": "^23.3.11",
-=======
-    "@emotion/snapshot-serializer": "^0.8.2",
-    "@types/jest": "^23.3.12",
->>>>>>> 41394195
     "@types/node": "^10.12.18",
     "@types/react": "^16.7.18",
     "@types/webpack-env": "^1.13.6",
@@ -85,13 +72,8 @@
     "babel-jest": "^23.6.0",
     "babel-loader": "^8.0.4",
     "babel-plugin-dynamic-import-node": "^2.2.0",
-<<<<<<< HEAD
     "babel-plugin-emotion": "^10.0.5",
-    "babel-plugin-macros": "^2.4.3",
-=======
-    "babel-plugin-emotion": "^9.2.11",
     "babel-plugin-macros": "^2.4.4",
->>>>>>> 41394195
     "babel-plugin-require-context-hook": "^1.0.0",
     "babel-preset-vue": "^2.0.2",
     "chalk": "^2.4.1",
