{
  "name": "@storybook/root",
  "version": "3.0.0",
  "repository": {
    "type": "git",
    "url": "https://github.com/storybooks/storybook.git"
  },
  "scripts": {
    "bootstrap": "node ./scripts/bootstrap.js",
    "bootstrap:crna-kitchen-sink": "npm --prefix examples/crna-kitchen-sink install",
    "bootstrap:docs": "yarn install --cwd docs",
    "bootstrap:react-native-vanilla": "npm --prefix examples/react-native-vanilla install",
    "build-packs": "lerna exec --scope '@storybook/*' --parallel -- ../../scripts/build-pack.sh ../../packs",
    "changelog": "pr-log --sloppy",
    "precommit": "lint-staged",
    "coverage": "codecov",
    "danger": "danger",
    "dev": "concurrently --kill-others \"yarn dev:ts\" \"yarn dev:js\"",
    "dev:js": "lerna exec --parallel -- cross-env-shell node \\$LERNA_ROOT_PATH/scripts/watch-js.js",
    "dev:ts": "lerna exec --parallel -- cross-env-shell node \\$LERNA_ROOT_PATH/scripts/watch-ts.js",
    "docs:build": "npm --prefix docs run build",
    "docs:deploy:ci": "npm --prefix docs run deploy:ci",
    "docs:deploy:manual": "npm --prefix docs run deploy:manual",
    "docs:dev": "npm --prefix docs run dev",
    "github-release": "github-release-from-changelog",
    "lint": "yarn lint:js . && yarn lint:ts **/*.ts && yarn lint:md .",
    "lint:js": "cross-env NODE_ENV=production eslint --cache --cache-location=.cache/eslint --ext .js,.jsx,.json",
    "lint:ts": "tslint -p . -c tslint.json -t stylish",
    "lint:md": "remark",
    "publish": "lerna publish",
    "postpublish": "yarn --cwd lib/cli test -o",
    "repo-dirty-check": "node ./scripts/repo-dirty-check",
    "start": "npm --prefix examples/official-storybook run storybook",
    "test": "node ./scripts/test.js",
    "test-latest-cra": "npm --prefix lib/cli run test-latest-cra",
    "chromatic": "npm --prefix examples/official-storybook run chromatic"
  },
  "devDependencies": {
    "@angular/common": "^5.2.4",
    "@angular/compiler": "^5.2.4",
    "@angular/core": "^5.2.4",
    "@angular/forms": "^5.2.4",
    "@angular/platform-browser": "^5.2.4",
    "@angular/platform-browser-dynamic": "^5.2.4",
    "babel-cli": "^6.26.0",
    "babel-core": "^6.26.0",
    "babel-eslint": "^8.2.1",
    "babel-plugin-transform-md-import-to-string": "^1.0.6",
    "babel-plugin-transform-runtime": "^6.23.0",
    "babel-polyfill": "^6.26.0",
    "babel-preset-env": "^1.6.1",
    "babel-plugin-macros": "^2.1.0",
    "babel-preset-react": "^6.24.1",
    "babel-preset-stage-0": "^6.24.1",
    "chalk": "^2.3.1",
    "codecov": "^3.0.0",
    "codelyzer": "^3.1.2",
    "commander": "^2.14.1",
    "concurrently": "^3.5.1",
    "cross-env": "^5.1.3",
    "danger": "^2.1.10",
    "enzyme": "^3.3.0",
    "enzyme-adapter-react-16": "^1.1.1",
    "eslint": "^4.17.0",
    "eslint-config-airbnb": "^16.1.0",
    "eslint-config-prettier": "^2.9.0",
    "eslint-plugin-import": "^2.8.0",
    "eslint-plugin-jest": "^21.8.0",
    "eslint-plugin-json": "^1.2.0",
    "eslint-plugin-jsx-a11y": "^6.0.3",
    "eslint-plugin-prettier": "^2.6.0",
    "eslint-plugin-react": "^7.6.0",
    "gh-pages": "^1.1.0",
    "github-release-from-changelog": "^1.3.1",
    "glob": "^7.1.2",
    "husky": "^0.14.3",
    "inquirer": "^4.0.2",
    "jest": "^22.2.0",
    "jest-cli": "^22.2.2",
    "jest-config": "^22.2.2",
    "jest-diff": "^22.1.0",
    "jest-environment-jsdom": "^22.2.2",
    "jest-enzyme": "^4.2.0",
    "jest-image-snapshot": "^2.3.0",
    "jest-jasmine2": "^22.2.2",
    "jest-preset-angular": "^5.0.0",
    "jest-vue-preprocessor": "^1.3.1",
    "lerna": "2.6.0",
    "lint-staged": "^6.1.0",
    "lodash": "^4.17.5",
    "nodemon": "^1.14.12",
    "npmlog": "^4.1.2",
    "prettier": "^1.10.2",
    "puppeteer": "^0.13.0",
    "raf": "^3.4.0",
    "react": "^16.2.0",
    "react-dom": "^16.2.0",
    "react-test-renderer": "^16.2.0",
    "remark-cli": "^4.0.0",
    "remark-lint": "^6.0.1",
    "remark-lint-code": "^2.0.0",
    "remark-lint-code-eslint": "^2.0.0",
    "remark-preset-lint-recommended": "^3.0.1",
<<<<<<< HEAD
    "shelljs": "^0.7.8",
    "symlink-dir": "^1.1.2",
=======
    "shelljs": "^0.8.1",
    "symlink-dir": "^1.1.1",
    "ts-jest": "^22.0.3",
>>>>>>> 56c1bef3
    "tslint": "~5.9.1",
    "tslint-config-prettier": "^1.7.0",
    "tslint-plugin-prettier": "^1.3.0",
    "typescript": "^2.7.1"
  },
  "engines": {
    "node": ">=8.0.0",
    "yarn": ">=1.3.2"
  },
  "private": true,
  "collective": {
    "type": "opencollective",
    "url": "https://opencollective.com/storybook"
  },
  "lint-staged": {
    "linters": {
      "*.js": [
        "yarn lint:js --fix",
        "git add"
      ],
      "*.ts": [
        "yarn lint:ts --fix",
        "git add"
      ],
      "*.json": [
        "yarn lint:js --fix",
        "git add"
      ]
    }
  },
  "pr-log": {
    "skipLabels": [
      "cleanup"
    ],
    "validLabels": {
      "breaking": "Breaking Changes",
      "feature": "Features",
      "bug": "Bug Fixes",
      "documentation": "Documentation",
      "maintenance": "Maintenance",
      "dependencies:update": "Dependency Upgrades",
      "dependencies": "Dependency Upgrades",
      "other": "Other"
    }
  },
  "workspaces": [
    "addons/*",
    "app/*",
    "lib/*",
    "examples/angular-cli",
    "examples/cra-kitchen-sink",
    "examples/polymer-cli",
    "examples/vue-kitchen-sink",
    "examples/official-storybook",
    "lib/cli/test/run/*"
  ]
}<|MERGE_RESOLUTION|>--- conflicted
+++ resolved
@@ -101,14 +101,9 @@
     "remark-lint-code": "^2.0.0",
     "remark-lint-code-eslint": "^2.0.0",
     "remark-preset-lint-recommended": "^3.0.1",
-<<<<<<< HEAD
-    "shelljs": "^0.7.8",
     "symlink-dir": "^1.1.2",
-=======
     "shelljs": "^0.8.1",
-    "symlink-dir": "^1.1.1",
     "ts-jest": "^22.0.3",
->>>>>>> 56c1bef3
     "tslint": "~5.9.1",
     "tslint-config-prettier": "^1.7.0",
     "tslint-plugin-prettier": "^1.3.0",
