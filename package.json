--- conflicted
+++ resolved
@@ -70,11 +70,7 @@
     "eslint-plugin-jsx-a11y": "^6.0.3",
     "eslint-plugin-prettier": "^2.6.0",
     "eslint-plugin-react": "^7.7.0",
-<<<<<<< HEAD
-    "file-loader": "^1.1.11",
-=======
     "eslint-teamcity": "^2.0.0",
->>>>>>> 85121101
     "github-release-from-changelog": "^1.3.1",
     "glob": "^7.1.2",
     "husky": "^0.14.3",
@@ -108,12 +104,7 @@
     "tslint": "~5.9.1",
     "tslint-config-prettier": "^1.12.0",
     "tslint-plugin-prettier": "^1.3.0",
-<<<<<<< HEAD
-    "typescript": "^2.8.1",
-    "url-loader": "^1.0.1"
-=======
     "typescript": "^2.8.3"
->>>>>>> 85121101
   },
   "engines": {
     "node": ">=8.0.0",
