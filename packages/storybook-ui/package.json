--- conflicted
+++ resolved
@@ -1,4 +1,3 @@
-<<<<<<< HEAD
 {
   "name": "@kadira/storybook-ui",
   "version": "3.10.1",
@@ -10,7 +9,7 @@
     "url": "https://github.com/kadirahq/storybook-ui.git"
   },
   "scripts": {
-    "prepublish": ". ./.scripts/prepublish.sh",
+    "prepublish": "node ../../scripts/prepublish.js",
     "publish-storybook": "bash ./.scripts/publish_storybook.sh",
     "storybook": "start-storybook -p 9010"
   },
@@ -51,59 +50,4 @@
     "react": "*",
     "react-dom": "*"
   }
-}
-=======
-{
-  "name": "@kadira/storybook-ui",
-  "version": "3.10.1",
-  "description": "Core Storybook UI",
-  "repository": {
-    "type": "git",
-    "url": "https://github.com/kadirahq/storybook-ui.git"
-  },
-  "license": "MIT",
-  "scripts": {
-    "prepublish": "node ../../scripts/prepublish.js",
-    "storybook": "start-storybook -p 9010",
-    "publish-storybook": "bash ./.scripts/publish_storybook.sh"
-  },
-  "devDependencies": {
-    "@kadira/storybook": "*",
-    "babel-cli": "^6.24.1",
-    "babel-core": "^6.24.1",
-    "babel-eslint": "^7.2.2",
-    "babel-plugin-transform-runtime": "^6.23.0",
-    "babel-polyfill": "^6.23.0",
-    "babel-preset-es2015": "^6.24.1",
-    "babel-preset-react": "^6.24.1",
-    "babel-preset-stage-0": "^6.24.1",
-    "react": "^15.5.4",
-    "react-dom": "^15.5.4"
-  },
-  "peerDependencies": {
-    "react": "*",
-    "react-dom": "*"
-  },
-  "dependencies": {
-    "@kadira/react-split-pane": "^1.4.7",
-    "babel-runtime": "^6.23.0",
-    "deep-equal": "^1.0.1",
-    "events": "^1.1.1",
-    "fuzzysearch": "^1.0.3",
-    "json-stringify-safe": "^5.0.1",
-    "keycode": "^2.1.8",
-    "lodash.pick": "^4.4.0",
-    "lodash.sortby": "^4.7.0",
-    "mantra-core": "^1.7.0",
-    "podda": "^1.2.2",
-    "prop-types": "^15.5.8",
-    "qs": "^6.4.0",
-    "react-fuzzy": "^0.3.3",
-    "react-inspector": "^1.1.2",
-    "react-komposer": "^2.0.0",
-    "react-modal": "^1.7.6",
-    "redux": "^3.6.0"
-  },
-  "main": "dist/index.js"
-}
->>>>>>> c9afedcd
+}