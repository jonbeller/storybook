--- conflicted
+++ resolved
@@ -69,15 +69,8 @@
     "greenkeeper-postpublish": "^1.0.1",
     "mock-fs": "^4.2.0",
     "nodemon": "^1.11.0",
-<<<<<<< HEAD
-    "react": "^15.4.2",
-    "react-dom": "^15.4.2"
-=======
     "react": "^15.5.4",
-    "react-dom": "^15.5.4",
-    "react-test-renderer": "^15.5.4",
-    "sinon": "^2.1.0"
->>>>>>> 2df4be72
+    "react-dom": "^15.5.4"
   },
   "main": "dist/client/index.js",
   "bin": {
