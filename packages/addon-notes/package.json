--- conflicted
+++ resolved
@@ -1,49 +1,38 @@
-<<<<<<< HEAD
 {
-  "name": "@storybook/storybook-addon-notes",
-=======
-{
-  "name": "@kadira/storybook-addon-notes",
->>>>>>> 42219f5d
+  "name": "@storybook/storybook-addon-notes",
   "version": "1.0.1",
-  "description": "Write notes for your Storybook stories.",
-  "repository": {
-    "type": "git",
-    "url": "git+https://github.com/storybooks/storybook.git"
-  },
-  "license": "MIT",
-  "scripts": {
-    "prepublish": "node ../../scripts/prepublish.js",
-    "storybook": "start-storybook -p 9010",
-    "publish-storybook": "bash .scripts/publish_storybook.sh"
-  },
-  "devDependencies": {
-<<<<<<< HEAD
-    "@storybook/storybook": "*",
-    "git-url-parse": "^6.0.1",
-    "react": "^15.3.2",
-=======
-    "@kadira/storybook": "*",
-    "git-url-parse": "^6.2.2",
-    "react": "^15.5.4",
->>>>>>> 42219f5d
-    "react-addons-test-utils": "^15.5.1",
-    "react-dom": "^15.5.4"
-  },
-  "peerDependencies": {
-    "react": "*",
-    "@storybook/storybook-addons": "*"
-  },
-  "dependencies": {
-    "babel-runtime": "^6.23.0"
-  },
-  "optionalDependencies": {
-    "@types/react": "^15.0.24"
-  },
-  "main": "dist/index.js",
-  "keywords": [
-    "react",
-    "storybook",
-    "addon"
-  ]
-}
+  "description": "Write notes for your Storybook stories.",
+  "repository": {
+    "type": "git",
+    "url": "git+https://github.com/storybooks/storybook.git"
+  },
+  "license": "MIT",
+  "scripts": {
+    "prepublish": "node ../../scripts/prepublish.js",
+    "storybook": "start-storybook -p 9010",
+    "publish-storybook": "bash .scripts/publish_storybook.sh"
+  },
+  "devDependencies": {
+    "@storybook/storybook": "*",
+    "git-url-parse": "^6.2.2",
+    "react": "^15.5.4",
+    "react-addons-test-utils": "^15.5.1",
+    "react-dom": "^15.5.4"
+  },
+  "peerDependencies": {
+    "react": "*",
+    "@storybook/addons": "*"
+  },
+  "dependencies": {
+    "babel-runtime": "^6.23.0"
+  },
+  "optionalDependencies": {
+    "@types/react": "^15.0.24"
+  },
+  "main": "dist/index.js",
+  "keywords": [
+    "react",
+    "storybook",
+    "addon"
+  ]
+}