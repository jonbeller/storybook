<<<<<<< HEAD
{
  "name": "@kadira/storybook-addon-knobs",
  "version": "1.7.1",
  "description": "React Storybook Addon Prop Editor Component",
  "repository": {
    "type": "git",
    "url": "https://github.com/kadirahq/react-storybook-addon-knobs.git"
  },
  "license": "MIT",
  "scripts": {
    "start": "./example/prepublish.sh",
    "prepublish": ". ./.scripts/prepublish.sh",
    "storybook": "start-storybook -p 9010",
    "publish-storybook": "bash .scripts/publish_storybook.sh"
  },
  "devDependencies": {
    "@kadira/storybook": "*",
    "@kadira/storybook-addons": "*",
    "@types/node": "^7.0.12",
    "@types/react": "^15.0.21",
    "babel-cli": "^6.24.1",
    "babel-core": "^6.24.1",
    "babel-eslint": "^7.2.2",
    "babel-loader": "^6.4.1",
    "babel-plugin-transform-runtime": "^6.23.0",
    "babel-polyfill": "^6.23.0",
    "babel-preset-es2015": "^6.24.1",
    "babel-preset-react": "^6.24.1",
    "babel-preset-stage-2": "^6.24.1",
    "enzyme": "^2.8.2",
    "git-url-parse": "^6.2.2",
    "raw-loader": "^0.5.1",
    "react": "^15.5.4",
    "react-dom": "^15.5.4",
    "style-loader": "^0.13.1",
    "typescript": "^2.2.2",
    "typescript-definition-tester": "^0.0.5"
  },
  "peerDependencies": {
    "react": "*",
    "react-dom": "*"
  },
  "dependencies": {
    "@kadira/storybook-addons": "*",
    "babel-runtime": "^6.23.0",
    "deep-equal": "^1.0.1",
    "global": "^4.3.1",
    "insert-css": "^1.0.0",
    "moment": "^2.18.1",
    "prop-types": "^15.5.8",
    "react-color": "^2.11.4",
    "react-datetime": "^2.8.9",
    "react-textarea-autosize": "^4.0.5"
  },
  "main": "dist/index.js",
  "typings": "./storybook-addon-knobs.d.ts"
}
=======
{
  "name": "@kadira/storybook-addon-knobs",
  "version": "1.7.1",
  "description": "React Storybook Addon Prop Editor Component",
  "repository": {
    "type": "git",
    "url": "https://github.com/kadirahq/react-storybook-addon-knobs.git"
  },
  "license": "MIT",
  "scripts": {
    "start": "./example/prepublish.sh",
    "prepublish": "node ../../scripts/prepublish.js",
    "storybook": "start-storybook -p 9010",
    "publish-storybook": "bash .scripts/publish_storybook.sh"
  },
  "devDependencies": {
    "@kadira/storybook": "*",
    "@types/node": "^7.0.12",
    "@types/react": "^15.0.21",
    "git-url-parse": "^6.2.2",
    "raw-loader": "^0.5.1",
    "react": "^15.5.4",
    "react-dom": "^15.5.4",
    "style-loader": "^0.13.1",
    "typescript": "^2.2.2",
    "typescript-definition-tester": "^0.0.5"
  },
  "peerDependencies": {
    "@kadira/storybook-addons": "*",
    "react": "*",
    "react-dom": "*"
  },
  "dependencies": {
    "babel-runtime": "^6.23.0",
    "deep-equal": "^1.0.1",
    "insert-css": "^1.0.0",
    "moment": "^2.18.1",
    "prop-types": "^15.5.8",
    "react-color": "^2.11.4",
    "react-datetime": "^2.8.9",
    "react-textarea-autosize": "^4.0.5"
  },
  "main": "dist/index.js",
  "typings": "./storybook-addon-knobs.d.ts"
}
>>>>>>> 5cd0c02d
<|MERGE_RESOLUTION|>--- conflicted
+++ resolved
@@ -1,105 +1,45 @@
-<<<<<<< HEAD
-{
-  "name": "@kadira/storybook-addon-knobs",
-  "version": "1.7.1",
-  "description": "React Storybook Addon Prop Editor Component",
-  "repository": {
-    "type": "git",
-    "url": "https://github.com/kadirahq/react-storybook-addon-knobs.git"
-  },
-  "license": "MIT",
-  "scripts": {
-    "start": "./example/prepublish.sh",
-    "prepublish": ". ./.scripts/prepublish.sh",
-    "storybook": "start-storybook -p 9010",
-    "publish-storybook": "bash .scripts/publish_storybook.sh"
-  },
-  "devDependencies": {
-    "@kadira/storybook": "*",
-    "@kadira/storybook-addons": "*",
-    "@types/node": "^7.0.12",
-    "@types/react": "^15.0.21",
-    "babel-cli": "^6.24.1",
-    "babel-core": "^6.24.1",
-    "babel-eslint": "^7.2.2",
-    "babel-loader": "^6.4.1",
-    "babel-plugin-transform-runtime": "^6.23.0",
-    "babel-polyfill": "^6.23.0",
-    "babel-preset-es2015": "^6.24.1",
-    "babel-preset-react": "^6.24.1",
-    "babel-preset-stage-2": "^6.24.1",
-    "enzyme": "^2.8.2",
-    "git-url-parse": "^6.2.2",
-    "raw-loader": "^0.5.1",
-    "react": "^15.5.4",
-    "react-dom": "^15.5.4",
-    "style-loader": "^0.13.1",
-    "typescript": "^2.2.2",
-    "typescript-definition-tester": "^0.0.5"
-  },
-  "peerDependencies": {
-    "react": "*",
-    "react-dom": "*"
-  },
-  "dependencies": {
-    "@kadira/storybook-addons": "*",
-    "babel-runtime": "^6.23.0",
-    "deep-equal": "^1.0.1",
-    "global": "^4.3.1",
-    "insert-css": "^1.0.0",
-    "moment": "^2.18.1",
-    "prop-types": "^15.5.8",
-    "react-color": "^2.11.4",
-    "react-datetime": "^2.8.9",
-    "react-textarea-autosize": "^4.0.5"
-  },
-  "main": "dist/index.js",
-  "typings": "./storybook-addon-knobs.d.ts"
-}
-=======
-{
-  "name": "@kadira/storybook-addon-knobs",
-  "version": "1.7.1",
-  "description": "React Storybook Addon Prop Editor Component",
-  "repository": {
-    "type": "git",
-    "url": "https://github.com/kadirahq/react-storybook-addon-knobs.git"
-  },
-  "license": "MIT",
-  "scripts": {
-    "start": "./example/prepublish.sh",
-    "prepublish": "node ../../scripts/prepublish.js",
-    "storybook": "start-storybook -p 9010",
-    "publish-storybook": "bash .scripts/publish_storybook.sh"
-  },
-  "devDependencies": {
-    "@kadira/storybook": "*",
-    "@types/node": "^7.0.12",
-    "@types/react": "^15.0.21",
-    "git-url-parse": "^6.2.2",
-    "raw-loader": "^0.5.1",
-    "react": "^15.5.4",
-    "react-dom": "^15.5.4",
-    "style-loader": "^0.13.1",
-    "typescript": "^2.2.2",
-    "typescript-definition-tester": "^0.0.5"
-  },
-  "peerDependencies": {
-    "@kadira/storybook-addons": "*",
-    "react": "*",
-    "react-dom": "*"
-  },
-  "dependencies": {
-    "babel-runtime": "^6.23.0",
-    "deep-equal": "^1.0.1",
-    "insert-css": "^1.0.0",
-    "moment": "^2.18.1",
-    "prop-types": "^15.5.8",
-    "react-color": "^2.11.4",
-    "react-datetime": "^2.8.9",
-    "react-textarea-autosize": "^4.0.5"
-  },
-  "main": "dist/index.js",
-  "typings": "./storybook-addon-knobs.d.ts"
-}
->>>>>>> 5cd0c02d
+{
+  "name": "@kadira/storybook-addon-knobs",
+  "version": "1.7.1",
+  "description": "React Storybook Addon Prop Editor Component",
+  "repository": {
+    "type": "git",
+    "url": "https://github.com/kadirahq/react-storybook-addon-knobs.git"
+  },
+  "license": "MIT",
+  "scripts": {
+    "start": "./example/prepublish.sh",
+    "prepublish": "node ../../scripts/prepublish.js",
+    "storybook": "start-storybook -p 9010",
+    "publish-storybook": "bash .scripts/publish_storybook.sh"
+  },
+  "devDependencies": {
+    "@kadira/storybook": "*",
+    "@types/node": "^7.0.12",
+    "@types/react": "^15.0.21",
+    "git-url-parse": "^6.2.2",
+    "raw-loader": "^0.5.1",
+    "react": "^15.5.4",
+    "react-dom": "^15.5.4",
+    "style-loader": "^0.13.1",
+    "typescript": "^2.2.2",
+    "typescript-definition-tester": "^0.0.5"
+  },
+  "peerDependencies": {
+    "@kadira/storybook-addons": "*",
+    "react": "*",
+    "react-dom": "*"
+  },
+  "dependencies": {
+    "babel-runtime": "^6.23.0",
+    "deep-equal": "^1.0.1",
+    "insert-css": "^1.0.0",
+    "moment": "^2.18.1",
+    "prop-types": "^15.5.8",
+    "react-color": "^2.11.4",
+    "react-datetime": "^2.8.9",
+    "react-textarea-autosize": "^4.0.5"
+  },
+  "main": "dist/index.js",
+  "typings": "./storybook-addon-knobs.d.ts"
+}