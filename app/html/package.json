{
  "name": "@storybook/html",
  "version": "6.1.0-alpha.35",
  "description": "Storybook for HTML: View HTML snippets in isolation with Hot Reloading.",
  "keywords": [
    "storybook"
  ],
  "homepage": "https://github.com/storybookjs/storybook/tree/master/app/html",
  "bugs": {
    "url": "https://github.com/storybookjs/storybook/issues"
  },
  "repository": {
    "type": "git",
    "url": "https://github.com/storybookjs/storybook.git",
    "directory": "app/html"
  },
  "license": "MIT",
  "main": "dist/client/index.js",
  "types": "dist/client/index.d.ts",
  "bin": {
    "build-storybook": "./bin/build.js",
    "start-storybook": "./bin/index.js",
    "storybook-server": "./bin/index.js"
  },
  "files": [
    "bin/**/*",
    "dist/**/*",
    "README.md",
    "*.js",
    "*.d.ts",
    "ts3.4/**/*"
  ],
  "scripts": {
    "prepare": "node ../../scripts/prepare.js"
  },
  "dependencies": {
    "@storybook/addons": "6.1.0-alpha.35",
<<<<<<< HEAD
    "@storybook/core": "6.1.0-alpha.35",
    "@types/webpack-env": "^1.15.3",
    "core-js": "^3.6.5",
    "global": "^4.4.0",
    "html-loader": "^1.3.2",
    "regenerator-runtime": "^0.13.7",
    "ts-dedent": "^1.1.1",
    "webpack": "5.3.2"
=======
    "@storybook/client-api": "6.1.0-alpha.35",
    "@storybook/core": "6.1.0-alpha.35",
    "@types/webpack-env": "^1.15.2",
    "core-js": "^3.0.1",
    "global": "^4.3.2",
    "html-loader": "^1.0.0",
    "regenerator-runtime": "^0.13.7",
    "ts-dedent": "^2.0.0"
>>>>>>> 3775f570
  },
  "peerDependencies": {
    "@babel/core": "*"
  },
  "engines": {
    "node": ">=8.0.0"
  },
  "publishConfig": {
    "access": "public"
  },
  "gitHead": "76bb5211363a4259b9962590a3a5e62a00921b91",
  "typesVersions": {
    "<3.8": {
      "*": [
        "ts3.4/*"
      ]
    }
  }
}<|MERGE_RESOLUTION|>--- conflicted
+++ resolved
@@ -35,16 +35,6 @@
   },
   "dependencies": {
     "@storybook/addons": "6.1.0-alpha.35",
-<<<<<<< HEAD
-    "@storybook/core": "6.1.0-alpha.35",
-    "@types/webpack-env": "^1.15.3",
-    "core-js": "^3.6.5",
-    "global": "^4.4.0",
-    "html-loader": "^1.3.2",
-    "regenerator-runtime": "^0.13.7",
-    "ts-dedent": "^1.1.1",
-    "webpack": "5.3.2"
-=======
     "@storybook/client-api": "6.1.0-alpha.35",
     "@storybook/core": "6.1.0-alpha.35",
     "@types/webpack-env": "^1.15.2",
@@ -53,7 +43,6 @@
     "html-loader": "^1.0.0",
     "regenerator-runtime": "^0.13.7",
     "ts-dedent": "^2.0.0"
->>>>>>> 3775f570
   },
   "peerDependencies": {
     "@babel/core": "*"
