import { sync } from 'read-pkg-up';
import { LoadOptions } from '@storybook/core-common';

export default {
  packageJson: sync({ cwd: __dirname }).packageJson,
  framework: 'html',
<<<<<<< HEAD
  frameworkPresets: [require.resolve('./framework-preset-html.js')],
} as LoadOptions;
=======
  frameworkPresets: [require.resolve('./framework-preset-html')],
};
>>>>>>> a0a8d879
<|MERGE_RESOLUTION|>--- conflicted
+++ resolved
@@ -4,10 +4,5 @@
 export default {
   packageJson: sync({ cwd: __dirname }).packageJson,
   framework: 'html',
-<<<<<<< HEAD
-  frameworkPresets: [require.resolve('./framework-preset-html.js')],
-} as LoadOptions;
-=======
   frameworkPresets: [require.resolve('./framework-preset-html')],
-};
->>>>>>> a0a8d879
+} as LoadOptions;