--- conflicted
+++ resolved
@@ -26,19 +26,11 @@
     "prepare": "node ../../scripts/prepare.js"
   },
   "dependencies": {
-<<<<<<< HEAD
-    "@storybook/addon-knobs": "6.0.0-rc.0",
-    "@storybook/addons": "6.0.0-rc.0",
-    "@storybook/core": "6.0.0-rc.0",
-    "@storybook/node-logger": "6.0.0-rc.0",
-    "fork-ts-checker-webpack-plugin": "^5.0.7",
-=======
     "@storybook/addon-knobs": "6.0.0-rc.1",
     "@storybook/addons": "6.0.0-rc.1",
     "@storybook/core": "6.0.0-rc.1",
     "@storybook/node-logger": "6.0.0-rc.1",
-    "fork-ts-checker-webpack-plugin": "^4.0.3",
->>>>>>> 4069ca2e
+    "fork-ts-checker-webpack-plugin": "^5.0.7",
     "global": "^4.3.2",
     "ts-loader": "^7.0.5",
     "webpack": "^4.33.0"
