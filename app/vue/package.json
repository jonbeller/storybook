--- conflicted
+++ resolved
@@ -39,24 +39,18 @@
     "@types/webpack-env": "^1.15.2",
     "core-js": "^3.0.1",
     "global": "^4.3.2",
-<<<<<<< HEAD
-    "regenerator-runtime": "^0.13.3",
-    "ts-dedent": "^1.1.1",
-    "ts-loader": "^8.0.7",
-    "webpack": "5.3.2"
-=======
     "regenerator-runtime": "^0.13.7",
     "ts-dedent": "^2.0.0",
     "ts-loader": "^6.2.2",
     "vue-docgen-api": "^4.33.1",
     "vue-docgen-loader": "^1.5.0",
     "webpack": "^4.43.0"
->>>>>>> 3775f570
   },
   "devDependencies": {
     "@types/node": "^14.0.10",
+    "@types/webpack": "^4.41.12",
     "vue": "^2.6.8",
-    "vue-loader": "^15.9.4",
+    "vue-loader": "^15.7.0",
     "vue-template-compiler": "^2.6.8"
   },
   "peerDependencies": {
