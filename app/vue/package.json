{
  "name": "@storybook/vue",
<<<<<<< HEAD
  "version": "3.3.0-alpha.4",
=======
  "version": "3.2.17",
>>>>>>> 1db950d5
  "description": "Storybook for Vue: Develop Vue Component in isolation with Hot Reloading.",
  "homepage": "https://github.com/storybooks/storybook/tree/master/apps/vue",
  "bugs": {
    "url": "https://github.com/storybooks/storybook/issues"
  },
  "license": "MIT",
  "main": "dist/client/index.js",
  "bin": {
    "build-storybook": "./bin/build.js",
    "start-storybook": "./bin/index.js",
    "storybook-server": "./bin/index.js"
  },
  "repository": {
    "type": "git",
    "url": "https://github.com/storybooks/storybook.git"
  },
  "scripts": {
    "dev": "cross-env DEV_BUILD=1 nodemon --watch ./src --exec \"yarn prepare\"",
    "prepare": "node ../../scripts/prepare.js"
  },
  "dependencies": {
<<<<<<< HEAD
    "@storybook/addon-actions": "^3.3.0-alpha.4",
    "@storybook/addon-links": "^3.3.0-alpha.4",
    "@storybook/addons": "^3.3.0-alpha.4",
    "@storybook/channel-postmessage": "^3.3.0-alpha.4",
    "@storybook/ui": "^3.3.0-alpha.4",
    "airbnb-js-shims": "^1.3.0",
    "autoprefixer": "^7.1.6",
=======
    "@storybook/addon-actions": "^3.2.17",
    "@storybook/addon-links": "^3.2.17",
    "@storybook/addons": "^3.2.17",
    "@storybook/channel-postmessage": "^3.2.17",
    "@storybook/ui": "^3.2.17",
    "airbnb-js-shims": "^1.4.0",
    "autoprefixer": "^7.2.1",
>>>>>>> 1db950d5
    "babel-core": "^6.26.0",
    "babel-loader": "^7.1.2",
    "babel-plugin-react-docgen": "^1.8.0",
    "babel-plugin-transform-regenerator": "^6.26.0",
    "babel-plugin-transform-runtime": "^6.23.0",
    "babel-preset-env": "^1.6.0",
    "babel-preset-minify": "^0.2.0",
    "babel-preset-react": "^6.24.1",
    "babel-preset-react-app": "^3.1.0",
    "babel-preset-stage-0": "^6.24.1",
    "babel-runtime": "^6.26.0",
    "case-sensitive-paths-webpack-plugin": "^2.1.1",
    "chalk": "^2.3.0",
    "commander": "^2.12.2",
    "common-tags": "^1.5.1",
    "configstore": "^3.1.1",
    "core-js": "^2.5.1",
    "css-loader": "^0.28.7",
    "dotenv-webpack": "^1.5.4",
    "express": "^4.16.2",
    "file-loader": "^1.1.5",
    "find-cache-dir": "^1.0.0",
    "global": "^4.3.2",
    "html-webpack-plugin": "^2.30.1",
    "json-loader": "^0.5.7",
    "json-stringify-safe": "^5.0.1",
    "json5": "^0.5.1",
    "postcss-flexbugs-fixes": "^3.2.0",
    "postcss-loader": "^2.0.9",
    "prop-types": "^15.6.0",
    "qs": "^6.5.1",
    "react": "^16.2.0",
    "react-dom": "^16.2.0",
    "redux": "^3.7.2",
    "request": "^2.83.0",
    "serve-favicon": "^2.4.5",
    "shelljs": "^0.7.8",
    "style-loader": "^0.18.2",
    "url-loader": "^0.6.2",
    "util-deprecate": "^1.0.2",
    "uuid": "^3.1.0",
    "vue-hot-reload-api": "^2.2.4",
    "vue-style-loader": "^3.0.1",
    "webpack": "^3.10.0",
    "webpack-dev-middleware": "^1.12.2",
    "webpack-hot-middleware": "^2.21.0"
  },
  "devDependencies": {
    "nodemon": "^1.12.4",
    "vue": "^2.5.9",
    "vue-loader": "^13.5.0",
    "vue-template-compiler": "^2.5.9"
  },
  "peerDependencies": {
    "vue": "*",
    "vue-loader": "*",
    "vue-template-compiler": "*"
  }
}<|MERGE_RESOLUTION|>--- conflicted
+++ resolved
@@ -1,10 +1,6 @@
 {
   "name": "@storybook/vue",
-<<<<<<< HEAD
   "version": "3.3.0-alpha.4",
-=======
-  "version": "3.2.17",
->>>>>>> 1db950d5
   "description": "Storybook for Vue: Develop Vue Component in isolation with Hot Reloading.",
   "homepage": "https://github.com/storybooks/storybook/tree/master/apps/vue",
   "bugs": {
@@ -26,23 +22,13 @@
     "prepare": "node ../../scripts/prepare.js"
   },
   "dependencies": {
-<<<<<<< HEAD
     "@storybook/addon-actions": "^3.3.0-alpha.4",
     "@storybook/addon-links": "^3.3.0-alpha.4",
     "@storybook/addons": "^3.3.0-alpha.4",
     "@storybook/channel-postmessage": "^3.3.0-alpha.4",
     "@storybook/ui": "^3.3.0-alpha.4",
-    "airbnb-js-shims": "^1.3.0",
-    "autoprefixer": "^7.1.6",
-=======
-    "@storybook/addon-actions": "^3.2.17",
-    "@storybook/addon-links": "^3.2.17",
-    "@storybook/addons": "^3.2.17",
-    "@storybook/channel-postmessage": "^3.2.17",
-    "@storybook/ui": "^3.2.17",
     "airbnb-js-shims": "^1.4.0",
     "autoprefixer": "^7.2.1",
->>>>>>> 1db950d5
     "babel-core": "^6.26.0",
     "babel-loader": "^7.1.2",
     "babel-plugin-react-docgen": "^1.8.0",
