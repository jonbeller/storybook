import React from 'react';
import { Consumer } from '@storybook/api';
import { Provider } from '@storybook/ui';
import createChannel from '@storybook/channel-websocket';
import { addons } from '@storybook/addons';
import {
  CHANNEL_CREATED,
  GET_CURRENT_STORY,
  SET_CURRENT_STORY,
  GET_STORIES,
} from '@storybook/core-events';
import uuid from 'uuid';
import PreviewHelp from './components/PreviewHelp';

const mapper = ({ state, api }) => ({
  api,
  storiesHash: state.storiesHash,
  storyId: state.storyId,
});

export default class ReactProvider extends Provider {
  constructor({ url: domain, options }) {
    super();

    const { secured, host, port } = options;
    const websocketType = secured ? 'wss' : 'ws';
    let url = `${websocketType}://${domain}`;

    if (options.manualId) {
      this.pairedId = uuid();
      url += `/pairedId=${this.pairedId}`;
    }

    const channel = this.channel || createChannel({ url });

    addons.setChannel(channel);
    channel.emit(CHANNEL_CREATED, {
      host,
      pairedId: this.pairedId,
      port,
      secured,
    });

    this.addons = addons;
    this.channel = channel;
    this.options = options;
  }

  getElements(type) {
    return addons.getElements(type);
  }

  renderPreview() {
    return (
      <Consumer filter={mapper} pure>
        {({ storiesHash, storyId, api }) => {
          if (storiesHash[storyId]) {
            const { kind, story } = storiesHash[storyId];
<<<<<<< HEAD

            if (!this.selection || this.selection.kind !== kind || this.selection.story !== story) {
              this.selection = { kind, story };
              // TODO: isn't this event sent twice now?
              api.emit(SET_CURRENT_STORY, { kind, story });
            }

            // FIXME: getPreview not implemented yet.
            if (addons.getPreview) {
              const renderPreview = addons.getPreview();
              if (renderPreview) {
                return renderPreview(kind, story);
              }
            }
=======
            api.emit(Events.SET_CURRENT_STORY, { kind, story });
>>>>>>> 70a10cd5
          }
          return <PreviewHelp />;
        }}
      </Consumer>
    );
  }

  handleAPI(api) {
    addons.loadAddons(api);
<<<<<<< HEAD

    api.onStory((kind, story) => {
      this.selection = { kind, story };
      api.emit(SET_CURRENT_STORY, this.selection);
=======
    api.on(Events.STORY_CHANGED, () => {
      api.emit(Events.SET_CURRENT_STORY, this.selection);
>>>>>>> 70a10cd5
    });
    api.on(GET_CURRENT_STORY, () => {
      api.emit(SET_CURRENT_STORY, this.selection);
    });
    api.emit(GET_STORIES);
  }
}<|MERGE_RESOLUTION|>--- conflicted
+++ resolved
@@ -1,4 +1,6 @@
 import React from 'react';
+import uuid from 'uuid';
+
 import { Consumer } from '@storybook/api';
 import { Provider } from '@storybook/ui';
 import createChannel from '@storybook/channel-websocket';
@@ -8,8 +10,9 @@
   GET_CURRENT_STORY,
   SET_CURRENT_STORY,
   GET_STORIES,
+  STORY_CHANGED,
 } from '@storybook/core-events';
-import uuid from 'uuid';
+
 import PreviewHelp from './components/PreviewHelp';
 
 const mapper = ({ state, api }) => ({
@@ -56,24 +59,7 @@
         {({ storiesHash, storyId, api }) => {
           if (storiesHash[storyId]) {
             const { kind, story } = storiesHash[storyId];
-<<<<<<< HEAD
-
-            if (!this.selection || this.selection.kind !== kind || this.selection.story !== story) {
-              this.selection = { kind, story };
-              // TODO: isn't this event sent twice now?
-              api.emit(SET_CURRENT_STORY, { kind, story });
-            }
-
-            // FIXME: getPreview not implemented yet.
-            if (addons.getPreview) {
-              const renderPreview = addons.getPreview();
-              if (renderPreview) {
-                return renderPreview(kind, story);
-              }
-            }
-=======
-            api.emit(Events.SET_CURRENT_STORY, { kind, story });
->>>>>>> 70a10cd5
+            api.emit(SET_CURRENT_STORY, { kind, story });
           }
           return <PreviewHelp />;
         }}
@@ -83,15 +69,8 @@
 
   handleAPI(api) {
     addons.loadAddons(api);
-<<<<<<< HEAD
-
-    api.onStory((kind, story) => {
-      this.selection = { kind, story };
+    api.on(STORY_CHANGED, () => {
       api.emit(SET_CURRENT_STORY, this.selection);
-=======
-    api.on(Events.STORY_CHANGED, () => {
-      api.emit(Events.SET_CURRENT_STORY, this.selection);
->>>>>>> 70a10cd5
     });
     api.on(GET_CURRENT_STORY, () => {
       api.emit(SET_CURRENT_STORY, this.selection);
