{
  "name": "@storybook/react-native-server",
<<<<<<< HEAD
  "version": "5.2.0-alpha.10",
=======
  "version": "5.1.0-rc.0",
>>>>>>> ad4d14fd
  "description": "A better way to develop React Native Components for your app",
  "keywords": [
    "react",
    "react-native",
    "storybook"
  ],
  "homepage": "https://github.com/storybooks/storybook/tree/master/app/react-native-server",
  "bugs": {
    "url": "https://github.com/storybooks/storybook/issues"
  },
  "repository": {
    "type": "git",
    "url": "https://github.com/storybooks/storybook.git"
  },
  "license": "MIT",
  "bin": {
    "start-storybook": "./bin/index.js",
    "storybook-server": "./bin/index.js"
  },
  "scripts": {
    "prepare": "node ../../scripts/prepare.js"
  },
  "dependencies": {
<<<<<<< HEAD
    "@storybook/addons": "5.2.0-alpha.10",
    "@storybook/api": "5.2.0-alpha.10",
    "@storybook/channel-websocket": "5.2.0-alpha.10",
    "@storybook/core": "5.2.0-alpha.10",
    "@storybook/core-events": "5.2.0-alpha.10",
    "@storybook/ui": "5.2.0-alpha.10",
=======
    "@storybook/addons": "5.1.0-rc.0",
    "@storybook/api": "5.1.0-rc.0",
    "@storybook/channel-websocket": "5.1.0-rc.0",
    "@storybook/core": "5.1.0-rc.0",
    "@storybook/core-events": "5.1.0-rc.0",
    "@storybook/ui": "5.1.0-rc.0",
>>>>>>> ad4d14fd
    "commander": "^2.19.0",
    "global": "^4.3.2",
    "react": "^16.6.0",
    "react-dom": "^16.8.4",
    "uuid": "^3.3.2",
    "webpack": "^4.23.1",
    "ws": "^6.1.0"
  },
  "peerDependencies": {
    "babel-loader": "^7.0.0 || ^8.0.0"
  },
  "engines": {
    "node": ">=8.0.0"
  },
  "publishConfig": {
    "access": "public"
  }
}<|MERGE_RESOLUTION|>--- conflicted
+++ resolved
@@ -1,10 +1,6 @@
 {
   "name": "@storybook/react-native-server",
-<<<<<<< HEAD
   "version": "5.2.0-alpha.10",
-=======
-  "version": "5.1.0-rc.0",
->>>>>>> ad4d14fd
   "description": "A better way to develop React Native Components for your app",
   "keywords": [
     "react",
@@ -28,21 +24,12 @@
     "prepare": "node ../../scripts/prepare.js"
   },
   "dependencies": {
-<<<<<<< HEAD
     "@storybook/addons": "5.2.0-alpha.10",
     "@storybook/api": "5.2.0-alpha.10",
     "@storybook/channel-websocket": "5.2.0-alpha.10",
     "@storybook/core": "5.2.0-alpha.10",
     "@storybook/core-events": "5.2.0-alpha.10",
     "@storybook/ui": "5.2.0-alpha.10",
-=======
-    "@storybook/addons": "5.1.0-rc.0",
-    "@storybook/api": "5.1.0-rc.0",
-    "@storybook/channel-websocket": "5.1.0-rc.0",
-    "@storybook/core": "5.1.0-rc.0",
-    "@storybook/core-events": "5.1.0-rc.0",
-    "@storybook/ui": "5.1.0-rc.0",
->>>>>>> ad4d14fd
     "commander": "^2.19.0",
     "global": "^4.3.2",
     "react": "^16.6.0",
