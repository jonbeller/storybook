--- conflicted
+++ resolved
@@ -37,16 +37,9 @@
     "@storybook/core": "6.1.0-alpha.35",
     "core-js": "^3.0.1",
     "global": "^4.3.2",
-<<<<<<< HEAD
-    "raw-loader": "^4.0.2",
-    "regenerator-runtime": "^0.13.3",
-    "ts-dedent": "^1.1.1",
-    "webpack": "^5.3.2"
-=======
     "raw-loader": "^4.0.1",
     "regenerator-runtime": "^0.13.7",
     "ts-dedent": "^2.0.0"
->>>>>>> 3775f570
   },
   "devDependencies": {
     "@babel/plugin-transform-modules-commonjs": "^7.12.1",
