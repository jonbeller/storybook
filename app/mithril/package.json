{
  "name": "@storybook/mithril",
  "version": "6.2.0-alpha.1",
  "description": "Storybook for Mithril: Develop Mithril Component in isolation.",
  "keywords": [
    "storybook"
  ],
  "homepage": "https://github.com/storybookjs/storybook/tree/master/app/mithril",
  "bugs": {
    "url": "https://github.com/storybookjs/storybook/issues"
  },
  "repository": {
    "type": "git",
    "url": "https://github.com/storybookjs/storybook.git",
    "directory": "app/mithril"
  },
  "license": "MIT",
  "main": "dist/client/index.js",
  "types": "dist/client/index.d.ts",
  "typesVersions": {
    "<3.8": {
      "*": [
        "ts3.4/*"
      ]
    }
  },
  "bin": {
    "build-storybook": "./bin/build.js",
    "start-storybook": "./bin/index.js",
    "storybook-server": "./bin/index.js"
  },
  "files": [
    "bin/**/*",
    "dist/**/*",
    "README.md",
    "*.js",
    "*.d.ts",
    "ts3.4/**/*"
  ],
  "scripts": {
    "prepare": "node ../../scripts/prepare.js"
  },
  "dependencies": {
    "@babel/core": "^7.12.3",
    "@babel/plugin-transform-react-jsx": "^7.12.1",
    "@storybook/addons": "6.2.0-alpha.1",
    "@storybook/core": "6.2.0-alpha.1",
    "@types/mithril": "^2.0.0",
    "@types/webpack-env": "^1.15.3",
    "core-js": "^3.0.1",
    "global": "^4.3.2",
    "react": "16.13.1",
    "react-dom": "16.13.1",
    "regenerator-runtime": "^0.13.7",
    "ts-dedent": "^2.0.0"
  },
  "devDependencies": {
    "mithril": "^1.1.6"
  },
  "peerDependencies": {
    "@babel/core": "*",
    "mithril": "^1.1.6 || ^2.0.0"
  },
  "engines": {
    "node": ">=8.0.0"
  },
  "publishConfig": {
    "access": "public"
  },
<<<<<<< HEAD
  "gitHead": "c44dc96274577a6f1c4006c88b0f9db524e821c4"
=======
  "gitHead": "211db5358500cb71c73d6183e86f40df1638752b",
  "typesVersions": {
    "<3.8": {
      "*": [
        "ts3.4/*"
      ]
    }
  }
>>>>>>> 747fc187
}<|MERGE_RESOLUTION|>--- conflicted
+++ resolved
@@ -17,13 +17,6 @@
   "license": "MIT",
   "main": "dist/client/index.js",
   "types": "dist/client/index.d.ts",
-  "typesVersions": {
-    "<3.8": {
-      "*": [
-        "ts3.4/*"
-      ]
-    }
-  },
   "bin": {
     "build-storybook": "./bin/build.js",
     "start-storybook": "./bin/index.js",
@@ -67,9 +60,6 @@
   "publishConfig": {
     "access": "public"
   },
-<<<<<<< HEAD
-  "gitHead": "c44dc96274577a6f1c4006c88b0f9db524e821c4"
-=======
   "gitHead": "211db5358500cb71c73d6183e86f40df1638752b",
   "typesVersions": {
     "<3.8": {
@@ -78,5 +68,4 @@
       ]
     }
   }
->>>>>>> 747fc187
 }