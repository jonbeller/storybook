--- conflicted
+++ resolved
@@ -29,14 +29,9 @@
     "@babel/plugin-transform-react-constant-elements": "^7.2.0",
     "@babel/preset-flow": "^7.0.0",
     "@babel/preset-react": "^7.0.0",
-<<<<<<< HEAD
-    "@storybook/addons": "5.2.0-alpha.36",
-    "@storybook/core": "5.2.0-alpha.36",
-    "@storybook/node-logger": "5.2.0-alpha.36",
-=======
+    "@storybook/addons": "5.2.0-alpha.37",
     "@storybook/core": "5.2.0-alpha.37",
     "@storybook/node-logger": "5.2.0-alpha.37",
->>>>>>> b0d3cbfd
     "@svgr/webpack": "^4.0.3",
     "babel-plugin-add-react-displayname": "^0.0.5",
     "babel-plugin-named-asset-import": "^0.3.1",
