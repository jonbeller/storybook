--- conflicted
+++ resolved
@@ -29,16 +29,10 @@
     "@babel/plugin-transform-react-constant-elements": "^7.2.0",
     "@babel/preset-flow": "^7.0.0",
     "@babel/preset-react": "^7.0.0",
-<<<<<<< HEAD
-    "@storybook/addons": "5.2.0-beta.9",
-    "@storybook/config": "5.2.0-beta.9",
-    "@storybook/core": "5.2.0-beta.9",
-    "@storybook/node-logger": "5.2.0-beta.9",
-=======
     "@storybook/addons": "5.2.0-beta.13",
+    "@storybook/config": "5.2.0-beta.13",
     "@storybook/core": "5.2.0-beta.13",
     "@storybook/node-logger": "5.2.0-beta.13",
->>>>>>> 4240df3e
     "@svgr/webpack": "^4.0.3",
     "babel-plugin-add-react-displayname": "^0.0.5",
     "babel-plugin-named-asset-import": "^0.3.1",
