--- conflicted
+++ resolved
@@ -1,10 +1,6 @@
 {
   "name": "@storybook/react",
-<<<<<<< HEAD
-  "version": "4.1.0-alpha.12",
-=======
   "version": "4.1.0",
->>>>>>> 75d45d3d
   "description": "Storybook for React: Develop React Component in isolation with Hot Reloading.",
   "keywords": [
     "storybook"
@@ -33,13 +29,8 @@
     "@babel/preset-flow": "^7.0.0",
     "@babel/preset-react": "^7.0.0",
     "@emotion/styled": "^0.10.6",
-<<<<<<< HEAD
-    "@storybook/core": "4.1.0-alpha.12",
-    "@storybook/node-logger": "4.1.0-alpha.12",
-=======
     "@storybook/core": "4.1.0",
     "@storybook/node-logger": "4.1.0",
->>>>>>> 75d45d3d
     "@svgr/webpack": "^4.0.3",
     "babel-plugin-named-asset-import": "^0.2.3",
     "babel-plugin-react-docgen": "^2.0.0",
