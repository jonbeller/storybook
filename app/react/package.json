--- conflicted
+++ resolved
@@ -29,16 +29,11 @@
     "@storybook/core": "4.0.0-alpha.20",
     "babel-plugin-react-docgen": "^2.0.0-babel7.0",
     "common-tags": "^1.8.0",
-    "@emotion/core": "0.13.0",
+    "emotion": "^9.2.6",
     "global": "^4.3.2",
     "lodash.flattendeep": "^4.4.0",
     "prop-types": "^15.6.2",
-<<<<<<< HEAD
-    "react-dev-utils": "6.0.0-next.3e165448",
-    "@emotion/styled": "0.10.4"
-=======
     "react-dev-utils": "6.0.0-next.3e165448"
->>>>>>> a2a2a914
   },
   "peerDependencies": {
     "babel-loader": "^7.0.0 || ^8.0.0 || ^8.0.0-beta.6",
