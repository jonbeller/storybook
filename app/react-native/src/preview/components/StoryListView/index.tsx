import React, { Component } from 'react';
import { SectionList, TextInput, TouchableOpacity, View, SafeAreaView } from 'react-native';
import styled from '@emotion/native';
import Events from '@storybook/core-events';
<<<<<<< HEAD
import { addons } from '@storybook/addons';
import style from './style';
=======
import addons from '@storybook/addons';
import { EmotionProps } from '../Shared/theme';
import { Header, Name } from '../Shared/text';

const SearchBar: typeof TextInput = styled.TextInput`
  background: ${(props: EmotionProps) => props.theme.borderColor};
  color: ${(props: EmotionProps) => props.theme.buttonActiveTextColor};
  border-top-left-radius: 5;
  border-top-right-radius: 5;
  border-bottom-left-radius: 5;
  border-bottom-right-radius: 5;
  font-size: 16;
  margin-horizontal: 5;
  margin-vertical: 5;
  padding-horizontal: 5;
  padding-vertical: 5;
`;

const HeaderContainer = styled.View`
  padding-vertical: 5;
`;
>>>>>>> 70a10cd5

interface SectionProps {
  title: string;
  selected: boolean;
}

const SectionHeader: React.FunctionComponent<SectionProps> = ({
  title,
  selected,
}: SectionProps) => (
  <HeaderContainer key={title}>
    <Header selected={selected}>{title}</Header>
  </HeaderContainer>
);

interface ListItemProps {
  title: string;
  kind: string;
  selected: boolean;
  onPress: () => void;
}

const ItemTouchable: typeof TouchableOpacity = styled.TouchableOpacity`
  padding-horizontal: 16;
  padding-vertical: 5;
`;

const ListItem: React.FunctionComponent<ListItemProps> = ({ kind, title, selected, onPress }) => (
  <ItemTouchable
    key={title}
    onPress={onPress}
    activeOpacity={0.8}
    testID={`Storybook.ListItem.${kind}.${title}`}
    accessibilityLabel={`Storybook.ListItem.${title}`}
  >
    <Name selected={selected}>{title}</Name>
  </ItemTouchable>
);

interface Props {
  stories: any;
  selectedKind?: string;
  selectedStory?: string;
}

interface State {
  data: any[];
  originalData: any[];
}

const List: typeof SectionList = styled.SectionList`
  flex: 1;
  margin-bottom: 40;
`;
export default class StoryListView extends Component<Props, State> {
  constructor(props: Props) {
    super(props);

    this.state = {
      data: [],
      originalData: [],
    };
  }

  componentDidMount() {
    const channel = addons.getChannel();
    channel.on(Events.STORY_ADDED, this.handleStoryAdded);
    this.handleStoryAdded();
  }

  componentWillUnmount() {
    const channel = addons.getChannel();
    channel.removeListener(Events.STORY_ADDED, this.handleStoryAdded);
  }

  handleStoryAdded = () => {
    const { stories } = this.props;

    if (stories) {
      const data = stories.dumpStoryBook().map(
        (section: any) => ({
          title: section.kind,
          data: section.stories.map((story: any) => ({
            key: story,
            name: story,
            kind: section.kind,
          })),
        }),
        {}
      );

      this.setState({ data, originalData: data });
    }
  };

  handleChangeSearchText = (text: string) => {
    const query = text.trim();
    const { originalData: data } = this.state;

    if (!query) {
      this.setState({ data });
      return;
    }

    const checkValue = (value: string) => value.toLowerCase().includes(query.toLowerCase());
    const filteredData = data.reduce((acc, story) => {
      const hasTitle = checkValue(story.title);
      const hasKind = story.data.some((ref: any) => checkValue(ref.name));

      if (hasTitle || hasKind) {
        acc.push({
          ...story,
          // in case the query matches component's title, all of its stories will be shown
          data: !hasTitle ? story.data.filter((ref: any) => checkValue(ref.name)) : story.data,
        });
      }

      return acc;
    }, []);

    this.setState({ data: filteredData });
  };

  changeStory(kind: string, story: string) {
    const channel = addons.getChannel();
    channel.emit(Events.SET_CURRENT_STORY, { kind, story });
  }

  render() {
    const { selectedKind, selectedStory } = this.props;
    const { data } = this.state;

    return (
      <SafeAreaView style={{ flex: 1 }}>
        <SearchBar
          clearButtonMode="while-editing"
          disableFullscreenUI
          onChangeText={this.handleChangeSearchText}
          placeholder="Filter"
          returnKeyType="search"
        />
        <List
          testID="Storybook.ListView"
          renderItem={({ item }) => (
            <ListItem
              title={item.name}
              kind={item.kind}
              selected={item.kind === selectedKind && item.name === selectedStory}
              onPress={() => this.changeStory(item.kind, item.name)}
            />
          )}
          renderSectionHeader={({ section: { title } }) => (
            <SectionHeader title={title} selected={title === selectedKind} />
          )}
          keyExtractor={(item, index) => item + index}
          sections={data}
          stickySectionHeadersEnabled={false}
        />
      </SafeAreaView>
    );
  }
}<|MERGE_RESOLUTION|>--- conflicted
+++ resolved
@@ -1,12 +1,9 @@
 import React, { Component } from 'react';
 import { SectionList, TextInput, TouchableOpacity, View, SafeAreaView } from 'react-native';
 import styled from '@emotion/native';
-import Events from '@storybook/core-events';
-<<<<<<< HEAD
+import {SET_CURRENT_STORY, STORY_ADDED} from '@storybook/core-events';
 import { addons } from '@storybook/addons';
-import style from './style';
-=======
-import addons from '@storybook/addons';
+
 import { EmotionProps } from '../Shared/theme';
 import { Header, Name } from '../Shared/text';
 
@@ -27,7 +24,6 @@
 const HeaderContainer = styled.View`
   padding-vertical: 5;
 `;
->>>>>>> 70a10cd5
 
 interface SectionProps {
   title: string;
@@ -94,13 +90,13 @@
 
   componentDidMount() {
     const channel = addons.getChannel();
-    channel.on(Events.STORY_ADDED, this.handleStoryAdded);
+    channel.on(STORY_ADDED, this.handleStoryAdded);
     this.handleStoryAdded();
   }
 
   componentWillUnmount() {
     const channel = addons.getChannel();
-    channel.removeListener(Events.STORY_ADDED, this.handleStoryAdded);
+    channel.removeListener(STORY_ADDED, this.handleStoryAdded);
   }
 
   handleStoryAdded = () => {
@@ -153,7 +149,7 @@
 
   changeStory(kind: string, story: string) {
     const channel = addons.getChannel();
-    channel.emit(Events.SET_CURRENT_STORY, { kind, story });
+    channel.emit(SET_CURRENT_STORY, { kind, story });
   }
 
   render() {
