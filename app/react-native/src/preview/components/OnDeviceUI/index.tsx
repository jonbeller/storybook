--- conflicted
+++ resolved
@@ -5,12 +5,9 @@
   Platform,
   Animated,
   TouchableOpacityProps,
-<<<<<<< HEAD
   TouchableOpacity,
   SafeAreaView,
-=======
   Dimensions,
->>>>>>> 7e3ae510
 } from 'react-native';
 import styled from '@emotion/native';
 import addons from '@storybook/addons';
@@ -50,32 +47,17 @@
   previewHeight: number;
 }
 
-<<<<<<< HEAD
 const flex = { flex: 1 };
 
 const Preview = styled.View<{ disabled: boolean }>(flex, ({ disabled, theme }) => ({
-  borderLeftWidth: disabled ? '0' : '1',
-  borderTopWidth: disabled ? '0' : '1',
-  borderRightWidth: disabled ? '0' : '1',
-  borderBottomWidth: disabled ? '0' : '1',
+  borderLeftWidth: disabled ? 0 : 1,
+  borderTopWidth: disabled ? 0 : 1,
+  borderRightWidth: disabled ? 0 : 1,
+  borderBottomWidth: disabled ? 0 : 1,
   borderColor: disabled ? 'transparent' : theme.previewBorderColor,
 }));
 
 const absolutePosition = { position: 'absolute', top: 0, bottom: 0, left: 0, right: 0 };
-=======
-const Preview = styled.TouchableOpacity<TouchableOpacityProps>(
-  {
-    flex: 1,
-  },
-  ({ disabled, theme }) => ({
-    borderLeftWidth: disabled ? 0 : 1,
-    borderTopWidth: disabled ? 0 : 1,
-    borderRightWidth: disabled ? 0 : 1,
-    borderBottomWidth: disabled ? 0 : 1,
-    borderColor: disabled ? 'transparent' : theme.previewBorderColor,
-  })
-);
->>>>>>> 7e3ae510
 
 export default class OnDeviceUI extends PureComponent<OnDeviceUIProps, OnDeviceUIState> {
   constructor(props: OnDeviceUIProps) {
