import React, { PureComponent } from 'react';
<<<<<<< HEAD
import { View, Text } from 'react-native';
import { addons } from '@storybook/addons';
=======
import styled from '@emotion/native';
import addons from '@storybook/addons';
>>>>>>> 70a10cd5
import AddonsList from './list';
import AddonWrapper from './wrapper';
import { Label } from '../../Shared/text';
import { EmotionProps } from '../../Shared/theme';

const NoAddonContainer = styled.View`
  flex: 1;
  align-items: center;
  justify-content: center;
`;

const Container = styled.View`
  flex: 1;
  background: ${(props: EmotionProps) => props.theme.backgroundColor};
`;

export default class Addons extends PureComponent<{}, { addonSelected: string }> {
  panels = addons.getElements('panel');

  constructor(props: {}) {
    super(props);

    this.state = {
      addonSelected: Object.keys(this.panels)[0] || null,
    };
  }

  onPressAddon = (addonSelected: string) => {
    this.setState({ addonSelected });
  };

  render() {
    const { addonSelected } = this.state;

    if (Object.keys(this.panels).length === 0) {
      return (
        <NoAddonContainer>
          <Label>No addons loaded.</Label>
        </NoAddonContainer>
      );
    }

    return (
      <Container>
        <AddonsList
          onPressAddon={this.onPressAddon}
          panels={this.panels}
          addonSelected={addonSelected}
        />
        <AddonWrapper addonSelected={addonSelected} panels={this.panels} />
      </Container>
    );
  }
}<|MERGE_RESOLUTION|>--- conflicted
+++ resolved
@@ -1,11 +1,7 @@
 import React, { PureComponent } from 'react';
-<<<<<<< HEAD
-import { View, Text } from 'react-native';
+
 import { addons } from '@storybook/addons';
-=======
 import styled from '@emotion/native';
-import addons from '@storybook/addons';
->>>>>>> 70a10cd5
 import AddonsList from './list';
 import AddonWrapper from './wrapper';
 import { Label } from '../../Shared/text';
