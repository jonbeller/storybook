{
  "name": "@storybook/react-native",
  "version": "3.3.0-alpha.3",
  "description": "A better way to develop React Native Components for your app",
  "keywords": [
    "react",
    "react-native",
    "storybook"
  ],
  "homepage": "https://github.com/storybooks/storybook/tree/master/app/react-native",
  "bugs": {
    "url": "https://github.com/storybooks/storybook/issues"
  },
  "license": "MIT",
  "main": "dist/index.js",
  "bin": {
    "storybook": "dist/bin/storybook.js"
  },
  "repository": {
    "type": "git",
    "url": "https://github.com/storybooks/storybook.git"
  },
  "scripts": {
    "prepare": "node ../../scripts/prepare.js"
  },
  "dependencies": {
<<<<<<< HEAD
    "@storybook/addon-actions": "^3.3.0-alpha.2",
    "@storybook/addon-links": "^3.3.0-alpha.2",
    "@storybook/addons": "^3.3.0-alpha.2",
    "@storybook/channel-websocket": "^3.3.0-alpha.2",
    "@storybook/core": "^3.3.0-alpha.2",
    "@storybook/ui": "^3.3.0-alpha.2",
=======
    "@storybook/addon-actions": "^3.3.0-alpha.3",
    "@storybook/addon-links": "^3.3.0-alpha.3",
    "@storybook/addons": "^3.3.0-alpha.3",
    "@storybook/channel-websocket": "^3.3.0-alpha.3",
    "@storybook/ui": "^3.3.0-alpha.3",
>>>>>>> 79fb667b
    "autoprefixer": "^7.1.6",
    "babel-core": "^6.26.0",
    "babel-loader": "^7.1.2",
    "babel-plugin-syntax-async-functions": "^6.13.0",
    "babel-plugin-syntax-trailing-function-commas": "^6.22.0",
    "babel-plugin-transform-class-properties": "^6.24.1",
    "babel-plugin-transform-object-rest-spread": "^6.23.0",
    "babel-plugin-transform-react-constant-elements": "^6.23.0",
    "babel-plugin-transform-regenerator": "^6.26.0",
    "babel-plugin-transform-runtime": "^6.23.0",
    "babel-polyfill": "^6.26.0",
    "babel-preset-env": "^1.6.1",
    "babel-preset-minify": "^0.2.0",
    "babel-preset-react": "^6.24.1",
    "babel-preset-stage-0": "^6.24.1",
    "babel-runtime": "^6.26.0",
    "case-sensitive-paths-webpack-plugin": "^2.1.1",
    "commander": "^2.11.0",
    "css-loader": "^0.28.7",
    "events": "^1.1.1",
    "express": "^4.16.2",
    "file-loader": "^1.1.5",
    "find-cache-dir": "^1.0.0",
    "global": "^4.3.2",
    "html-webpack-plugin": "^2.30.1",
    "json-loader": "^0.5.7",
    "json5": "^0.5.1",
    "postcss-loader": "^2.0.8",
    "prop-types": "^15.6.0",
    "react-native-compat": "^1.0.0",
    "shelljs": "^0.7.8",
    "style-loader": "^0.18.2",
    "url-loader": "^0.6.2",
    "url-parse": "^1.1.9",
    "util-deprecate": "^1.0.2",
    "uuid": "^3.1.0",
    "webpack": "^3.8.1",
    "webpack-dev-middleware": "^1.12.0",
    "webpack-hot-middleware": "^2.20.0",
    "ws": "^3.3.0"
  },
  "devDependencies": {
    "babel-cli": "^6.26.0",
    "react": "^16.0.0",
    "react-dom": "^16.0.0",
    "react-native": "^0.50.1"
  },
  "peerDependencies": {
    "react": "*",
    "react-native": ">=0.27.0"
  }
}<|MERGE_RESOLUTION|>--- conflicted
+++ resolved
@@ -24,20 +24,12 @@
     "prepare": "node ../../scripts/prepare.js"
   },
   "dependencies": {
-<<<<<<< HEAD
-    "@storybook/addon-actions": "^3.3.0-alpha.2",
-    "@storybook/addon-links": "^3.3.0-alpha.2",
-    "@storybook/addons": "^3.3.0-alpha.2",
-    "@storybook/channel-websocket": "^3.3.0-alpha.2",
-    "@storybook/core": "^3.3.0-alpha.2",
-    "@storybook/ui": "^3.3.0-alpha.2",
-=======
     "@storybook/addon-actions": "^3.3.0-alpha.3",
     "@storybook/addon-links": "^3.3.0-alpha.3",
     "@storybook/addons": "^3.3.0-alpha.3",
     "@storybook/channel-websocket": "^3.3.0-alpha.3",
+    "@storybook/core": "^3.3.0-alpha.3",
     "@storybook/ui": "^3.3.0-alpha.3",
->>>>>>> 79fb667b
     "autoprefixer": "^7.1.6",
     "babel-core": "^6.26.0",
     "babel-loader": "^7.1.2",
@@ -57,7 +49,6 @@
     "case-sensitive-paths-webpack-plugin": "^2.1.1",
     "commander": "^2.11.0",
     "css-loader": "^0.28.7",
-    "events": "^1.1.1",
     "express": "^4.16.2",
     "file-loader": "^1.1.5",
     "find-cache-dir": "^1.0.0",
