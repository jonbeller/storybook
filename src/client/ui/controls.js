import React from 'react';
import FuzzySearch from './FuzzySearch';
import TextFilter from './text_filter';
import ReactModal from 'react-modal';

import modalContent from './modalContent';

const options = {
  keys: ['story', 'kind'],
};

export default class StorybookControls extends React.Component {
  constructor(props) {
    super(props);
    this.state = {
      filterText: '',
      isModalOpen: false,
    };
    this.formatStoryForSearch = this.formatStoryForSearch.bind(this);
    this.fireOnStory = this.fireOnStory.bind(this);
    this.fireOnKind = this.fireOnKind.bind(this);
    this.openModal = this.openModal.bind(this);
    this.closeModal = this.closeModal.bind(this);
  }

  getKindNames() {
    const { storyStore } = this.props;
    if (!storyStore) {
      return [];
    }
    const kindNames = storyStore.map(({ kind }) => kind);

    const filterdKindNames = kindNames.filter(kind => {
      const { selectedKind } = this.props;
      const { filterText } = this.state;

      if (kind === selectedKind) {
        // Always keep the selected kind name
        return true;
      }

      return kind.toLowerCase().indexOf(filterText.toLowerCase()) > -1;
    });

    return filterdKindNames;
  }

  getStories(kind) {
    const { storyStore } = this.props;
    const storiesInfo = storyStore.find(item => item.kind === kind);

    if (!storiesInfo) {
      return [];
    }
    return storiesInfo.stories;
  }

  fireOnKind(kind, story) {
    const { onKind } = this.props;
    if (onKind) onKind(kind, story);
  }

  fireOnStory(story) {
    const { onStory } = this.props;
    if (onStory) onStory(story);
  }

  filterStoryList(filterText) {
    this.setState({ filterText });
  }

  clearFilterText() {
    this.setState({ filterText: '' });
  }

  formatStoryForSearch() {
    const { storyStore } = this.props;
    if (!storyStore) {
      return [];
    }
    let formattedStories = [];

    storyStore.forEach((kindData) => {
      const stories = kindData.stories.map((story) => {
        return {
          story,
          kind: kindData.kind,
        };
      });
      formattedStories = formattedStories.concat(stories);
    });
    return formattedStories;
  }

  openModal() {
    this.setState({
      isModalOpen: true,
    });
  }

  closeModal() {
    this.setState({
      isModalOpen: false,
    });
  }

  renderStory(story) {
    const { selectedStory } = this.props;
    const storyStyle = {
      fontSize: 13,
      padding: '8px 0px 8px 10px',
      cursor: 'pointer',
    };

    if (story === selectedStory) {
      storyStyle.fontWeight = 'bold';
    }
    return (
      <div
        key={story}
        style={storyStyle}
        onClick={this.fireOnStory.bind(this, story)}
      >
        {story}
      </div>
    );
  }

  renderKind(kind) {
    const kindStyle = {
      fontSize: 15,
      padding: '10px 0px',
      cursor: 'pointer',
      borderBottom: '1px solid #EEE',
    };

    const { selectedKind } = this.props;
    if (kind === selectedKind) {
      const stories = this.getStories(selectedKind);
      kindStyle.fontWeight = 'bold';
      return (
        <div key={kind}>
          <div
            style={kindStyle}
            onClick={this.fireOnKind.bind(this, kind, null)}
          >
            {kind}
          </div>
          <div>
            {stories.map(this.renderStory.bind(this))}
          </div>
        </div>
      );
    }

    return (
      <div
        key={kind}
        style={kindStyle}
        onClick={this.fireOnKind.bind(this, kind, null)}
      >
        {kind}
      </div>
    );
  }

  render() {
    const kindNames = this.getKindNames();
    const mainStyle = {
      fontFamily: `
        -apple-system, ".SFNSText-Regular", "San Francisco", "Roboto",
        "Segoe UI", "Helvetica Neue", "Lucida Grande", sans-serif
      `,
      color: '#444',
    };

    const h1WrapStyle = {
      background: '#F7F7F7',
      paddingBottom: '20px',
      position: 'absolute',
      top: '20px',
      right: '10px',
      left: '20px',
    };

    const h1Style = {
      textTransform: 'uppercase',
      letterSpacing: '1.5px',
      fontSize: '12px',
      fontWeight: 'bolder',
      color: '#828282',
      border: '1px solid #C1C1C1',
      textAlign: 'center',
      borderRadius: '2px',
      padding: '5px',
      cursor: 'pointer',
      margin: 0,
      float: 'none',
      overflow: 'hidden',
    };

    const filterTextWrapStyle = {
      position: 'absolute',
      top: '68px',
      right: '10px',
      left: '20px',
    };

    const listStyle = {
      overflowY: 'auto',
      position: 'absolute',
      top: '108px',
      right: '10px',
      bottom: 0,
      left: '20px',
    };

<<<<<<< HEAD
    const shortcutIcon = {
      textTransform: 'uppercase',
      letterSpacing: '3.5px',
      fontSize: 12,
      fontWeight: 'bolder',
      color: 'rgb(130, 130, 130)',
      border: '1px solid rgb(193, 193, 193)',
      textAlign: 'center',
      borderRadius: 2,
      padding: 5,
      cursor: 'pointer',
      margin: 0,
      display: 'inlineBlock',
      paddingLeft: 8,
      float: 'right',
      marginLeft: 5,
    };

    const modalStyles = {
      content: {
        left: '50%',
        bottom: 'initial',
        right: 'initial',
        width: 350,
        marginLeft: -175,
        border: 'none',
        overflow: 'visible',
        fontFamily: 'sans-serif',
        fontSize: 14,
      },
      overlay: {
        backgroundColor: 'rgba(0, 0, 0, 0.74902)',
      },
    };

    const closeButtonStyle = {
      backgroundColor: 'transparent',
      border: 'none',
      position: 'absolute',
      right: -30,
      top: -6,
      color: '#fff',
      fontSize: 22,
      cursor: 'pointer',
      outline: 'none',
    };
=======
    const linkStyle = {
      textDecoration: 'none',
    };

    const linkTarget = 'https://github.com/kadirahq/react-storybook';
>>>>>>> 19b9ac31

    return (
      <div style={mainStyle}>
        <div style={h1WrapStyle}>
<<<<<<< HEAD
          <div style={shortcutIcon} onClick={this.openModal} className="btn">&#8984;</div>
          <h3 style={h1Style}>React Storybook</h3>
=======
          <a style={linkStyle} href={linkTarget} target="_blank">
            <h3 style={h1Style}>React Storybook</h3>
          </a>
>>>>>>> 19b9ac31
        </div>

        <ReactModal
          isOpen={this.state.isModalOpen}
          onRequestClose={this.closeModal}
          style={modalStyles}
        >
          {modalContent()}
          <button onClick={this.closeModal} style={closeButtonStyle}>&#10005;</button>
        </ReactModal>

        <FuzzySearch
          list={this.formatStoryForSearch()}
          options={options}
          width={430}
          onSelect={this.fireOnKind}
          placeholder="Search by Story or Kind"
        />

        <div style={filterTextWrapStyle}>
          <TextFilter
            filterText={this.state.filterText}
            onChange={this.filterStoryList.bind(this)}
            onClear={this.clearFilterText.bind(this)}
          />
        </div>

        <div style={listStyle}>
          {kindNames.map(this.renderKind.bind(this))}
        </div>
      </div>
    );
  }
}

StorybookControls.propTypes = {
  storyStore: React.PropTypes.array,
  selectedKind: React.PropTypes.string,
  selectedStory: React.PropTypes.string,
  onKind: React.PropTypes.func,
  onStory: React.PropTypes.func,
};<|MERGE_RESOLUTION|>--- conflicted
+++ resolved
@@ -215,7 +215,6 @@
       left: '20px',
     };
 
-<<<<<<< HEAD
     const shortcutIcon = {
       textTransform: 'uppercase',
       letterSpacing: '3.5px',
@@ -262,25 +261,20 @@
       cursor: 'pointer',
       outline: 'none',
     };
-=======
+
     const linkStyle = {
       textDecoration: 'none',
     };
 
     const linkTarget = 'https://github.com/kadirahq/react-storybook';
->>>>>>> 19b9ac31
 
     return (
       <div style={mainStyle}>
         <div style={h1WrapStyle}>
-<<<<<<< HEAD
           <div style={shortcutIcon} onClick={this.openModal} className="btn">&#8984;</div>
-          <h3 style={h1Style}>React Storybook</h3>
-=======
           <a style={linkStyle} href={linkTarget} target="_blank">
             <h3 style={h1Style}>React Storybook</h3>
           </a>
->>>>>>> 19b9ac31
         </div>
 
         <ReactModal
