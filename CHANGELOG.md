--- conflicted
+++ resolved
@@ -1,4 +1,3 @@
-<<<<<<< HEAD
 # 3.3.0-alpha.0
 
 2017-September-06
@@ -48,7 +47,7 @@
 -   Update jest to the latest version 🚀 [#1799](https://github.com/storybooks/storybook/pull/1799)
 -   Update eslint-plugin-jest to the latest version 🚀 [#1795](https://github.com/storybooks/storybook/pull/1795)
 -   Update lerna to the latest version 🚀 [#1768](https://github.com/storybooks/storybook/pull/1768)
-=======
+
 # 3.2.11
 
 2017-September-27
@@ -65,7 +64,6 @@
 #### Documentation
 
 -   Updated release process documentation [#1882](https://github.com/storybooks/storybook/pull/1882)
->>>>>>> 3468f58b
 
 # 3.2.10
 
