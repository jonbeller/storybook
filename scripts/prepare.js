--- conflicted
+++ resolved
@@ -2,19 +2,12 @@
 const path = require('path');
 const shell = require('shelljs');
 const chalk = require('chalk');
-<<<<<<< HEAD
 const fs = require('fs-extra');
 
 const { hashElement } = require('folder-hash');
 
-const { babelify } = require('./compile-babel');
-const { tscfy } = require('./compile-tsc');
-=======
-const fs = require('fs');
-const log = require('npmlog');
 const { babelify } = require('./utils/compile-babel');
 const { tscfy } = require('./utils/compile-tsc');
->>>>>>> 0d94912b
 
 async function getInfo() {
   const modulePath = path.resolve('./');
