--- conflicted
+++ resolved
@@ -149,11 +149,7 @@
     const cwd = p(['examples', d]);
 
     await exec(`yarn`, [`build-storybook`, `--output-dir=${out}`, '--quiet'], { cwd });
-<<<<<<< HEAD
-    await exec(`npx`, [`sb`, 'extract', out, `${out}/data.json`], { cwd });
-=======
     await exec(`npx`, [`sb`, 'extract', out, `${out}/stories.json`], { cwd });
->>>>>>> a8d47bf8
 
     logger.log('-------');
     logger.log(`✅ ${d} built`);
