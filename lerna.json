--- conflicted
+++ resolved
@@ -2,9 +2,5 @@
   "npmClient": "yarn",
   "useWorkspaces": true,
   "registry": "https://registry.npmjs.org",
-<<<<<<< HEAD
-  "version": "5.2.0-beta.32"
-=======
   "version": "5.3.0-alpha.17"
->>>>>>> aae55a4b
 }