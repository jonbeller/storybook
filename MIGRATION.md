<h1>Migration</h1>

- [From version 6.1.x to 6.2.0](#from-version-61x-to-620)
  - [MDX pattern tweaked](#mdx-pattern-tweaked)
  - [6.2 Angular overhaul](#62-angular-overhaul)
    - [New Angular storyshots format](#new-angular-storyshots-format)
    - [Deprecated Angular story component](#deprecated-angular-story-component)
    - [New Angular renderer](#new-angular-renderer)
  - [6.2 Deprecations](#62-deprecations)
    - [Deprecated implicit PostCSS loader](#deprecated-implicit-postcss-loader)
    - [Deprecated default PostCSS plugins](#deprecated-default-postcss-plugins)
    - [Deprecated showRoots config option](#deprecated-showroots-config-option)
    - [Deprecated control.options](#deprecated-controloptions)
- [From version 6.0.x to 6.1.0](#from-version-60x-to-610)
  - [Addon-backgrounds preset](#addon-backgrounds-preset)
  - [Single story hoisting](#single-story-hoisting)
  - [React peer dependencies](#react-peer-dependencies)
  - [6.1 deprecations](#61-deprecations)
    - [Deprecated DLL flags](#deprecated-dll-flags)
    - [Deprecated storyFn](#deprecated-storyfn)
    - [Deprecated onBeforeRender](#deprecated-onbeforerender)
    - [Deprecated grid parameter](#deprecated-grid-parameter)
    - [Deprecated package-composition disabled parameter](#deprecated-package-composition-disabled-parameter)
- [From version 5.3.x to 6.0.x](#from-version-53x-to-60x)
  - [Hoisted CSF annotations](#hoisted-csf-annotations)
  - [Zero config typescript](#zero-config-typescript)
  - [Correct globs in main.js](#correct-globs-in-mainjs)
  - [CRA preset removed](#cra-preset-removed)
  - [Core-JS dependency errors](#core-js-dependency-errors)
  - [Args passed as first argument to story](#args-passed-as-first-argument-to-story)
  - [6.0 Docs breaking changes](#60-docs-breaking-changes)
    - [Remove framework-specific docs presets](#remove-framework-specific-docs-presets)
    - [Preview/Props renamed](#previewprops-renamed)
    - [Docs theme separated](#docs-theme-separated)
    - [DocsPage slots removed](#docspage-slots-removed)
    - [React prop tables with Typescript](#react-prop-tables-with-typescript)
    - [ConfigureJSX true by default in React](#configurejsx-true-by-default-in-react)
    - [User babelrc disabled by default in MDX](#user-babelrc-disabled-by-default-in-mdx)
    - [Docs description parameter](#docs-description-parameter)
    - [6.0 Inline stories](#60-inline-stories)
  - [New addon presets](#new-addon-presets)
  - [Removed babel-preset-vue from Vue preset](#removed-babel-preset-vue-from-vue-preset)
  - [Removed Deprecated APIs](#removed-deprecated-apis)
  - [New setStories event](#new-setstories-event)
  - [Removed renderCurrentStory event](#removed-rendercurrentstory-event)
  - [Removed hierarchy separators](#removed-hierarchy-separators)
  - [No longer pass denormalized parameters to storySort](#no-longer-pass-denormalized-parameters-to-storysort)
  - [Client API changes](#client-api-changes)
    - [Removed Legacy Story APIs](#removed-legacy-story-apis)
    - [Can no longer add decorators/parameters after stories](#can-no-longer-add-decoratorsparameters-after-stories)
    - [Changed Parameter Handling](#changed-parameter-handling)
  - [Simplified Render Context](#simplified-render-context)
  - [Story Store immutable outside of configuration](#story-store-immutable-outside-of-configuration)
  - [Improved story source handling](#improved-story-source-handling)
  - [6.0 Addon API changes](#60-addon-api-changes)
    - [Consistent local addon paths in main.js](#consistent-local-addon-paths-in-mainjs)
    - [Deprecated setAddon](#deprecated-setaddon)
    - [Deprecated disabled parameter](#deprecated-disabled-parameter)
    - [Actions addon uses parameters](#actions-addon-uses-parameters)
    - [Removed action decorator APIs](#removed-action-decorator-apis)
    - [Removed withA11y decorator](#removed-witha11y-decorator)
    - [Essentials addon disables differently](#essentials-addon-disables-differently)
    - [Backgrounds addon has a new api](#backgrounds-addon-has-a-new-api)
  - [6.0 Deprecations](#60-deprecations)
    - [Deprecated addon-info, addon-notes](#deprecated-addon-info-addon-notes)
    - [Deprecated addon-contexts](#deprecated-addon-contexts)
    - [Removed addon-centered](#removed-addon-centered)
    - [Deprecated polymer](#deprecated-polymer)
    - [Deprecated immutable options parameters](#deprecated-immutable-options-parameters)
    - [Deprecated addParameters and addDecorator](#deprecated-addparameters-and-adddecorator)
    - [Deprecated clearDecorators](#deprecated-cleardecorators)
    - [Deprecated configure](#deprecated-configure)
    - [Deprecated support for duplicate kinds](#deprecated-support-for-duplicate-kinds)
- [From version 5.2.x to 5.3.x](#from-version-52x-to-53x)
  - [To main.js configuration](#to-mainjs-configuration)
    - [Using main.js](#using-mainjs)
    - [Using preview.js](#using-previewjs)
    - [Using manager.js](#using-managerjs)
  - [Create React App preset](#create-react-app-preset)
  - [Description doc block](#description-doc-block)
  - [React Native Async Storage](#react-native-async-storage)
  - [Deprecate displayName parameter](#deprecate-displayname-parameter)
  - [Unified docs preset](#unified-docs-preset)
  - [Simplified hierarchy separators](#simplified-hierarchy-separators)
  - [Addon StoryShots Puppeteer uses external puppeteer](#addon-storyshots-puppeteer-uses-external-puppeteer)
- [From version 5.1.x to 5.2.x](#from-version-51x-to-52x)
  - [Source-loader](#source-loader)
  - [Default viewports](#default-viewports)
  - [Grid toolbar-feature](#grid-toolbar-feature)
  - [Docs mode docgen](#docs-mode-docgen)
  - [storySort option](#storysort-option)
- [From version 5.1.x to 5.1.10](#from-version-51x-to-5110)
  - [babel.config.js support](#babelconfigjs-support)
- [From version 5.0.x to 5.1.x](#from-version-50x-to-51x)
  - [React native server](#react-native-server)
  - [Angular 7](#angular-7)
  - [CoreJS 3](#corejs-3)
- [From version 5.0.1 to 5.0.2](#from-version-501-to-502)
  - [Deprecate webpack extend mode](#deprecate-webpack-extend-mode)
- [From version 4.1.x to 5.0.x](#from-version-41x-to-50x)
  - [sortStoriesByKind](#sortstoriesbykind)
  - [Webpack config simplification](#webpack-config-simplification)
  - [Theming overhaul](#theming-overhaul)
  - [Story hierarchy defaults](#story-hierarchy-defaults)
  - [Options addon deprecated](#options-addon-deprecated)
  - [Individual story decorators](#individual-story-decorators)
  - [Addon backgrounds uses parameters](#addon-backgrounds-uses-parameters)
  - [Addon cssresources name attribute renamed](#addon-cssresources-name-attribute-renamed)
  - [Addon viewport uses parameters](#addon-viewport-uses-parameters)
  - [Addon a11y uses parameters, decorator renamed](#addon-a11y-uses-parameters-decorator-renamed)
  - [Addon centered decorator deprecated](#addon-centered-decorator-deprecated)
  - [New keyboard shortcuts defaults](#new-keyboard-shortcuts-defaults)
  - [New URL structure](#new-url-structure)
  - [Rename of the `--secure` cli parameter to `--https`](#rename-of-the---secure-cli-parameter-to---https)
  - [Vue integration](#vue-integration)
- [From version 4.0.x to 4.1.x](#from-version-40x-to-41x)
  - [Private addon config](#private-addon-config)
  - [React 15.x](#react-15x)
- [From version 3.4.x to 4.0.x](#from-version-34x-to-40x)
  - [React 16.3+](#react-163)
  - [Generic addons](#generic-addons)
  - [Knobs select ordering](#knobs-select-ordering)
  - [Knobs URL parameters](#knobs-url-parameters)
  - [Keyboard shortcuts moved](#keyboard-shortcuts-moved)
  - [Removed addWithInfo](#removed-addwithinfo)
  - [Removed RN packager](#removed-rn-packager)
  - [Removed RN addons](#removed-rn-addons)
  - [Storyshots Changes](#storyshots-changes)
  - [Webpack 4](#webpack-4)
  - [Babel 7](#babel-7)
  - [Create-react-app](#create-react-app)
    - [Upgrade CRA1 to babel 7](#upgrade-cra1-to-babel-7)
    - [Migrate CRA1 while keeping babel 6](#migrate-cra1-while-keeping-babel-6)
  - [start-storybook opens browser](#start-storybook-opens-browser)
  - [CLI Rename](#cli-rename)
  - [Addon story parameters](#addon-story-parameters)
- [From version 3.3.x to 3.4.x](#from-version-33x-to-34x)
- [From version 3.2.x to 3.3.x](#from-version-32x-to-33x)
  - [`babel-core` is now a peer dependency #2494](#babel-core-is-now-a-peer-dependency-2494)
  - [Base webpack config now contains vital plugins #1775](#base-webpack-config-now-contains-vital-plugins-1775)
  - [Refactored Knobs](#refactored-knobs)
- [From version 3.1.x to 3.2.x](#from-version-31x-to-32x)
  - [Moved TypeScript addons definitions](#moved-typescript-addons-definitions)
  - [Updated Addons API](#updated-addons-api)
- [From version 3.0.x to 3.1.x](#from-version-30x-to-31x)
  - [Moved TypeScript definitions](#moved-typescript-definitions)
  - [Deprecated head.html](#deprecated-headhtml)
- [From version 2.x.x to 3.x.x](#from-version-2xx-to-3xx)
  - [Webpack upgrade](#webpack-upgrade)
  - [Packages renaming](#packages-renaming)
  - [Deprecated embedded addons](#deprecated-embedded-addons)

## From version 6.1.x to 6.2.0

### MDX pattern tweaked

In 6.2 files ending in `stories.mdx` or `story.mdx` are now processed with Storybook's MDX compiler. Previously it only applied to files ending in `.stories.mdx` or `.story.mdx`. See more here: [#13996](https://github.com/storybookjs/storybook/pull/13996)

### 6.2 Angular overhaul

#### New Angular storyshots format

We've updated the Angular storyshots format in 6.2, which is technically a breaking change. Apologies to semver purists: if you're using storyshots, you'll need to [update your snapshots](https://jestjs.io/docs/en/snapshot-testing#updating-snapshots).

The new format hides the implementation details of `@storybook/angular` so that we can evolve its renderer without breaking your snapshots in the future.

#### Deprecated Angular story component

Storybook 6.2 for Angular uses `parameters.component` as the preferred way to specify your stories' components. The previous method, in which the component was a return value of the story, has been deprecated.

Consider the existing story from 6.1 or earlier:

```ts
export default { title: 'Button' };
export const Basic = () => ({
  component: Button,
  props: { label: 'Label' },
});
```

From 6.2 this should be rewritten as:

```ts
export default { title: 'Button', component: Button };
export const Basic = () => ({
  props: { label: 'Label' },
});
```

The new convention is consistent with how other frameworks and addons work in Storybook. The old way will be supported until 7.0. For a full discussion see https://github.com/storybookjs/storybook/issues/8673.

#### New Angular renderer

We've rewritten the Angular renderer in Storybook 6.2. It's meant to be entirely backwards compatible, but if you need to use the legacy renderer it's still available via a [parameter](https://storybook.js.org/docs/angular/writing-stories/parameters). To opt out of the new renderer, add the following to `.storybook/preview.ts`:

```ts
export const parameters = {
  angularLegacyRendering: true,
};
```

Please also file an issue if you need to opt out. We plan to remove the legacy renderer in 7.0.

### 6.2 Deprecations

#### Deprecated implicit PostCSS loader

Previously, `@storybook/core` would automatically add the `postcss-loader` to your preview. This caused issues for consumers when PostCSS upgraded to v8 and tools, like Autoprefixer and Tailwind, starting requiring the new version. Implictly adding `postcss-loader` will be removed in Storybook 7.0.

Instead of continuing to include PostCSS inside the core library, it has been moved to [`@storybook/addon-postcss`](https://github.com/storybookjs/addon-postcss). This addon provides more fine-grained customization and will be upgraded more flexibly to track PostCSS upgrades.

If you require PostCSS support, please install `@storybook/addon-postcss` in your project, add it to your list of addons inside `.storybook/main.js`, and configure a `postcss.config.js` file.

Further information is available at https://github.com/storybookjs/storybook/issues/12668 and https://github.com/storybookjs/storybook/pull/13669.

#### Deprecated default PostCSS plugins

When relying on the [implicit PostCSS loader](#deprecated-implicit-postcss-loader), it would also add [autoprefixer v9](https://www.npmjs.com/package/autoprefixer/v/9.8.6) and [postcss-flexbugs-fixes v4](https://www.npmjs.com/package/postcss-flexbugs-fixes/v/4.2.1) plugins to the `postcss-loader` configuration when you didn't have a PostCSS config file (such as `postcss.config.js`) within your project.

They will no longer be applied when switching to `@storybook/addon-postcss` and the implicit PostCSS features will be removed in Storybook 7.0.

If you depend upon these plugins being applied, install them and create a `postcss.config.js` file within your project that contains:

```js
module.exports = {
  plugins: [
    require('postcss-flexbugs-fixes'),
    require('autoprefixer')({
      flexbox: 'no-2009',
    }),
  ],
};
```

#### Deprecated showRoots config option

Config options for the sidebar are now under the `sidebar` namespace. The `showRoots` option should be set as follows:

```js
addons.setConfig({
  sidebar: {
    showRoots: false,
  },
  // showRoots: false   <- this is deprecated
});
```

The top-level `showRoots` option will be removed in Storybook 7.0.

#### Deprecated control.options

Possible `options` for a radio/check/select controls has been moved up to the argType level, and no longer accepts an object. Instead, you should specify `options` as an array. You can use `control.labels` to customize labels. Additionally, you can use a `mapping` to deal with complex values.

```js
argTypes: {
  answer:
    options: ['yes', 'no'],
    mapping: {
      yes: <Check />,
      no: <Cross />,
    },
    control: {
      type: 'radio',
      labels: {
        yes: 'да',
        no: 'нет',
      }
    }
  }
}
```

Keys in `control.labels` as well as in `mapping` should match the values in `options`. Neither object has to be exhaustive, in case of a missing property, the option value will be used directly.

If you are currently using an object as value for `control.options`, be aware that the key and value are reversed in `control.labels`.

## From version 6.0.x to 6.1.0

### Addon-backgrounds preset

In 6.1 we introduced an unintentional breaking change to `addon-backgrounds`.

The addon uses decorators which are set up automatically by a preset. The required preset is ignored if you register the addon in `main.js` with the `/register` entry point. This used to be valid in `v6.0.x` and earlier:

```js
module.exports = {
  stories: ['../**/*.stories.js'],
  addons: ['@storybook/addon-backgrounds/register'],
};
```

To fix it, just replace `@storybook/addon-backgrounds/register` with `@storybook/addon-backgrounds`:

```js
module.exports = {
  stories: ['../**/*.stories.js'],
  addons: ['@storybook/addon-backgrounds'],
};
```

### Single story hoisting

Stories which have **no siblings** (i.e. the component has only one story) and which name **exactly matches** the component name will now be hoisted up to replace their parent component in the sidebar. This means you can have a hierarchy like this:

```
DESIGN SYSTEM   [root]
- Atoms         [group]
  - Button      [component]
    - Button    [story]
  - Checkbox    [component]
    - Checkbox  [story]
```

This will then be visually presented in the sidebar like this:

```
DESIGN SYSTEM   [root]
- Atoms         [group]
  - Button      [story]
  - Checkbox    [story]
```

See [Naming components and hierarchy](https://storybook.js.org/docs/react/writing-stories/naming-components-and-hierarchy#single-story-hoisting) for details.

### React peer dependencies

Starting in 6.1, `react` and `react-dom` are required peer dependencies of `@storybook/react`, meaning that if your React project does not have dependencies on them, you need to add them as `devDependencies`. If you don't you'll see errors like this:

```
Error: Cannot find module 'react-dom/package.json'
```

They were also peer dependencies in earlier versions, but due to the package structure they would be installed by Storybook if they were not required by the user's project. For more discussion: https://github.com/storybookjs/storybook/issues/13269

### 6.1 deprecations

#### Deprecated DLL flags

Earlier versions of Storybook used Webpack DLLs as a performance crutch. In 6.1, we've removed Storybook's built-in DLLs and have deprecated the command-line parameters `--no-dll` and `--ui-dll`. They will be removed in 7.0.

#### Deprecated storyFn

Each item in the story store contains a field called `storyFn`, which is a fully decorated story that's applied to the denormalized story parameters. Starting in 6.0 we've stopped using this API internally, and have replaced it with a new field called `unboundStoryFn` which, unlike `storyFn`, must passed a story context, typically produced by `applyLoaders`;

Before:

```js
const { storyFn } = store.fromId('some--id');
console.log(storyFn());
```

After:

```js
const { unboundStoryFn, applyLoaders } = store.fromId('some--id');
const context = await applyLoaders();
console.log(unboundStoryFn(context));
```

If you're not using loaders, `storyFn` will work as before. If you are, you'll need to use the new approach.

> NOTE: If you're using `@storybook/addon-docs`, this deprecation warning is triggered by the Docs tab in 6.1. It's safe to ignore and we will be providing a proper fix in 6.2. You can track the issue at https://github.com/storybookjs/storybook/issues/13074.

#### Deprecated onBeforeRender

The `@storybook/addon-docs` previously accepted a `jsx` option called `onBeforeRender`, which was unfortunately named as it was called after the render.

We've renamed it `transformSource` and also allowed it to receive the `StoryContext` in case source rendering requires additional information.

#### Deprecated grid parameter

Previously when using `@storybook/addon-backgrounds` if you wanted to customize the grid, you would define a parameter like this:

```js
export const Basic = () => <Button />
Basic.parameters: {
  grid: {
    cellSize: 10
  }
},
```

As grid is not an addon, but rather backgrounds is, the grid configuration was moved to be inside `backgrounds` parameter instead. Also, there are new properties that can be used to further customize the grid. Here's an example with the default values:

```js
export const Basic = () => <Button />
Basic.parameters: {
  backgrounds: {
    grid: {
      disable: false,
      cellSize: 20,
      opacity: 0.5,
      cellAmount: 5,
      offsetX: 16, // default is 0 if story has 'fullscreen' layout, 16 if layout is 'padded'
      offsetY: 16, // default is 0 if story has 'fullscreen' layout, 16 if layout is 'padded'
    }
  }
},
```

#### Deprecated package-composition disabled parameter

Like [Deprecated disabled parameter](#deprecated-disabled-parameter). The `disabled` parameter has been deprecated, please use `disable` instead.

For more information, see the [the related documentation](https://storybook.js.org/docs/react/workflows/package-composition#configuring).

## From version 5.3.x to 6.0.x

### Hoisted CSF annotations

Storybook 6 introduces hoisted CSF annotations and deprecates the `StoryFn.story` object-style annotation.

In 5.x CSF, you would annotate a story like this:

```js
export const Basic = () => <Button />
Basic.story = {
  name: 'foo',
  parameters: { ... },
  decorators: [ ... ],
};
```

In 6.0 CSF this becomes:

```js
export const Basic = () => <Button />
Basic.storyName = 'foo';
Basic.parameters = { ... };
Basic.decorators = [ ... ];
```

1. The new syntax is slightly more compact/ergonomic compared the the old one
2. Similar to React's `displayName`, `propTypes`, `defaultProps` annotations
3. We're introducing a new feature, [Storybook Args](https://docs.google.com/document/d/1Mhp1UFRCKCsN8pjlfPdz8ZdisgjNXeMXpXvGoALjxYM/edit?usp=sharing), where the new syntax will be significantly more ergonomic

To help you upgrade your stories, we've created a codemod:

```
npx @storybook/cli@next migrate csf-hoist-story-annotations --glob="**/*.stories.js"
```

For more information, [see the documentation](https://github.com/storybookjs/storybook/blob/next/lib/codemod/README.md#csf-hoist-story-annotations).

### Zero config typescript

Storybook has built-in Typescript support in 6.0. That means you should remove your complex Typescript configurations from your `.storybook` config. We've tried to pick sensible defaults that work out of the box, especially for nice prop table generation in `@storybook/addon-docs`.

To migrate from an old setup, we recommend deleting any typescript-specific webpack/babel configurations in your project. You should also remove `@storybook/preset-typescript`, which is superceded by the built-in configuration.

If you want to override the defaults, see the [typescript configuration docs](https://storybook.js.org/docs/react/configure/typescript).

### Correct globs in main.js

In 5.3 we introduced the `main.js` file with a `stories` property. This property was documented as a "glob" pattern. This was our intention, however the implementation allowed for non valid globs to be specified and work. In fact, we promoted invalid globs in our documentation and CLI templates.

We've corrected this, the CLI templates have been changed to use valid globs.

We've also changed the code that resolves these globs, so that invalid globs will log a warning. They will break in the future, so if you see this warning, please ensure you're specifying a valid glob.

Example of an **invalid** glob:

```
stories: ['./**/*.stories.(ts|js)']
```

Example of a **valid** glob:

```
stories: ['./**/*.stories.@(ts|js)']
```

### CRA preset removed

The built-in create-react-app preset, which was [previously deprecated](#create-react-app-preset), has been fully removed.

If you're using CRA and migrating from an earlier Storybook version, please install [`@storybook/preset-create-react-app`](https://github.com/storybookjs/presets/tree/master/packages/preset-create-react-app) if you haven't already.

### Core-JS dependency errors

Some users have experienced `core-js` dependency errors when upgrading to 6.0, such as:

```
Module not found: Error: Can't resolve 'core-js/modules/web.dom-collections.iterator'
```

We think this comes from having multiple versions of `core-js` installed, but haven't isolated a good solution (see [#11255](https://github.com/storybookjs/storybook/issues/11255) for discussion).

For now, the workaround is to install `core-js` directly in your project as a dev dependency:

```sh
npm install core-js@^3.0.1 --save-dev
```

### Args passed as first argument to story

Starting in 6.0, the first argument to a story function is an [Args object](https://storybook.js.org/docs/react/api/csf#args-story-inputs). In 5.3 and earlier, the first argument was a [StoryContext](https://github.com/storybookjs/storybook/blob/next/lib/addons/src/types.ts#L49-L61), and that context is now passed as the second argument by default.

This breaking change only affects you if your stories actually use the context, which is not common. If you have any stories that use the context, you can either (1) update your stories, or (2) set a flag to opt-out of new behavior.

Consider the following story that uses the context:

```js
export const Dummy = ({ parameters }) => <div>{JSON.stringify(parameters)}</div>;
```

Here's an updated story for 6.0 that ignores the args object:

```js
export const Dummy = (_args, { parameters }) => <div>{JSON.stringify(parameters)}</div>;
```

Alternatively, if you want to opt out of the new behavior, you can add the following to your `.storybook/preview.js` config:

```js
export const parameters = {
  passArgsFirst: false,
};
```

### 6.0 Docs breaking changes

#### Remove framework-specific docs presets

In SB 5.2, each framework had its own preset, e.g. `@storybook/addon-docs/react/preset`. In 5.3 we [unified this into a single preset](#unified-docs-preset): `@storybook/addon-docs/preset`. In 6.0 we've removed the deprecated preset.

#### Preview/Props renamed

In 6.0 we renamed `Preview` to `Canvas`, `Props` to `ArgsTable`. The change should be otherwise backwards-compatible.

#### Docs theme separated

In 6.0, you should theme Storybook Docs with the `docs.theme` parameter.

In 5.x, the Storybook UI and Storybook Docs were themed using the same theme object. However, in 5.3 we introduced a new API, `addons.setConfig`, which improved UI theming but broke Docs theming. Rather than trying to keep the two unified, we introduced a separate theming mechanism for docs, `docs.theme`. [Read about Docs theming here](https://github.com/storybookjs/storybook/blob/next/addons/docs/docs/theming.md#storybook-theming).

#### DocsPage slots removed

In SB5.2, we introduced the concept of [DocsPage slots](https://github.com/storybookjs/storybook/blob/0de8575eab73bfd5c5c7ba5fe33e53a49b92db3a/addons/docs/docs/docspage.md#docspage-slots) for customizing the DocsPage.

In 5.3, we introduced `docs.x` story parameters like `docs.prepareForInline` which get filled in by frameworks and can also be overwritten by users, which is a more natural/convenient way to make global customizations.

We also introduced [Custom DocsPage](https://github.com/storybookjs/storybook/blob/next/addons/docs/docs/docspage.md#replacing-docspage), which makes it possible to add/remove/update DocBlocks on the page.

These mechanisms are superior to slots, so we've removed slots in 6.0. For each slot, we provide a migration path here:

| Slot        | Slot function     | Replacement                                  |
| ----------- | ----------------- | -------------------------------------------- |
| Title       | `titleSlot`       | Custom DocsPage                              |
| Subtitle    | `subtitleSlot`    | Custom DocsPage                              |
| Description | `descriptionSlot` | `docs.extractComponentDescription` parameter |
| Primary     | `primarySlot`     | Custom DocsPage                              |
| Props       | `propsSlot`       | `docs.extractProps` parameter                |
| Stories     | `storiesSlot`     | Custom DocsPage                              |

#### React prop tables with Typescript

Props handling in React has changed in 6.0 and should be much less error-prone. This is not a breaking change per se, but documenting the change here since this is an area that has a lot of issues and we've gone back and forth on it.

Starting in 6.0, we have [zero-config typescript support](#zero-config-typescript). The out-of-box experience should be much better now, since the default configuration is designed to work well with `addon-docs`.

There are also two typescript handling options that can be set in `.storybook/main.js`. `react-docgen-typescript` (default) and `react-docgen`. This is [discussed in detail in the docs](https://github.com/storybookjs/storybook/blob/next/addons/docs/react/README.md#typescript-props-with-react-docgen).

#### ConfigureJSX true by default in React

In SB 6.0, the Storybook Docs preset option `configureJSX` is now set to `true` for all React projects. It was previously `false` by default for React only in 5.x). This `configureJSX` option adds `@babel/plugin-transform-react-jsx`, to process the output of the MDX compiler, which should be a safe change for all projects.

If you need to restore the old JSX handling behavior, you can configure `.storybook/main.js`:

```js
module.exports = {
  addons: [
    {
      name: '@storybook/addon-docs',
      options: { configureJSX: false },
    },
  ],
};
```

#### User babelrc disabled by default in MDX

In SB 6.0, the Storybook Docs no longer applies the user's babelrc by default when processing MDX files. It caused lots of hard-to-diagnose bugs.

To restore the old behavior, or pass any MDX-specific babel options, you can configure `.storybook/main.js`:

```js
module.exports = {
  addons: [
    {
      name: '@storybook/addon-docs',
      options: { mdxBabelOptions: { babelrc: true, configFile: true } },
    },
  ],
};
```

#### Docs description parameter

In 6.0, you can customize a component description using the `docs.description.component` parameter, and a story description using `docs.description.story` parameter.

Example:

```js
import { Button } from './Button';

export default {
  title: 'Button'
  parameters: { docs: { description: { component: 'some component **markdown**' }}}
}

export const Basic = () => <Button />
Basic.parameters = { docs: { description: { story: 'some story **markdown**' }}}
```

In 5.3 you customized a story description with the `docs.storyDescription` parameter. This has been deprecated, and support will be removed in 7.0.

#### 6.0 Inline stories

The following frameworks now render stories inline on the Docs tab by default, rather than in an iframe: `react`, `vue`, `web-components`, `html`.

To disable inline rendering, set the `docs.inlineStories` parameter to `false`.

### New addon presets

In Storybook 5.3 we introduced a declarative [main.js configuration](#to-mainjs-configuration), which is now the recommended way to configure Storybook. Part of the change is a simplified syntax for registering addons, which in 6.0 automatically registers many addons _using a preset_, which is a slightly different behavior than in earlier versions.

This breaking change currently applies to: `addon-a11y`, `addon-actions`, `addon-knobs`, `addon-links`, `addon-queryparams`.

Consider the following `main.js` config for `addon-knobs`:

```js
module.exports = {
  stories: ['../**/*.stories.js'],
  addons: ['@storybook/addon-knobs'],
};
```

In earlier versions of Storybook, this would automatically call `@storybook/addon-knobs/register`, which adds the the knobs panel to the Storybook UI. As a user you would also add a decorator:

```js
import { withKnobs } from '../index';

addDecorator(withKnobs);
```

Now in 6.0, `addon-knobs` comes with a preset, `@storybook/addon-knobs/preset`, that does this automatically for you. This change simplifies configuration, since now you don't need to add that decorator.

If you wish to disable this new behavior, you can modify your `main.js` to force it to use the `register` logic rather than the `preset`:

```js
module.exports = {
  stories: ['../**/*.stories.js'],
  addons: ['@storybook/addon-knobs/register'],
};
```

If you wish to selectively disable `knobs` checks for a subset of stories, you can control this with story parameters:

```js
export const MyNonCheckedStory = () => <SomeComponent />;
MyNonCheckedStory.story = {
  parameters: {
    knobs: { disable: true },
  },
};
```

### Removed babel-preset-vue from Vue preset

`babel-preset-vue` is not included by default anymore when using Storybook with Vue.
This preset is outdated and [caused problems](https://github.com/storybookjs/storybook/issues/4475) with more modern setups.

If you have an older Vue setup that relied on this preset, make sure it is included in your babel config
(install `babel-preset-vue` and add it to the presets).

```json
{
  "presets": ["babel-preset-vue"]
}
```

However, please take a moment to review why this preset is necessary in your setup.
One usecase used to be to enable JSX in your stories. For this case, we recommend to use `@vue/babel-preset-jsx` instead.

### Removed Deprecated APIs

In 6.0 we removed a number of APIs that were previously deprecated.

See the migration guides for further details:

- [Addon a11y uses parameters, decorator renamed](#addon-a11y-uses-parameters-decorator-renamed)
- [Addon backgrounds uses parameters](#addon-backgrounds-uses-parameters)
- [Source-loader](#source-loader)
- [Unified docs preset](#unified-docs-preset)
- [Addon centered decorator deprecated](#addon-centered-decorator-deprecated)

### New setStories event

The `setStories`/`SET_STORIES` event has changed and now denormalizes global and kind-level parameters. The new format of the event data is:

```js
{
  globalParameters: { p: 'q' },
  kindParameters: { kind: { p: 'q' } },
  stories: /* as before but with only story-level parameters */
}
```

If you want the full denormalized parameters for a story, you can do something like:

```js
import { combineParameters } from '@storybook/api';

const story = data.stories[storyId];
const parameters = combineParameters(
  data.globalParameters,
  data.kindParameters[story.kind],
  story.parameters
);
```

### Removed renderCurrentStory event

The story store no longer emits `renderCurrentStory`/`RENDER_CURRENT_STORY` to tell the renderer to render the story. Instead it emits a new declarative `CURRENT_STORY_WAS_SET` (in response to the existing `SET_CURRENT_STORY`) which is used to decide to render.

### Removed hierarchy separators

We've removed the ability to specify the hierarchy separators (how you control the grouping of story kinds in the sidebar). From Storybook 6.0 we have a single separator `/`, which cannot be configured.

If you are currently using custom separators, we encourage you to migrate to using `/` as the sole separator. If you are using `|` or `.` as a separator currently, we provide a codemod, [`upgrade-hierarchy-separators`](https://github.com/storybookjs/storybook/blob/next/lib/codemod/README.md#upgrade-hierarchy-separators), that can be used to rename your components. **Note: the codemod will not work for `.mdx` components, you will need to make the changes by hand.**

```
npx sb@next migrate upgrade-hierarchy-separators --glob="*/**/*.stories.@(tsx|jsx|ts|js)"
```

We also now default to showing "roots", which are non-expandable groupings in the sidebar for the top-level groups. If you'd like to disable this, set the `showRoots` option in `.storybook/manager.js`:

```js
import addons from '@storybook/addons';

addons.setConfig({
  showRoots: false,
});
```

### No longer pass denormalized parameters to storySort

The `storySort` function (set via the `parameters.options.storySort` parameter) previously compared two entries `[storyId, storeItem]`, where `storeItem` included the full "denormalized" set of parameters of the story (i.e. the global, kind and story parameters that applied to that story).

For performance reasons, we now store the parameters uncombined, and so pass the format: `[storyId, storeItem, kindParameters, globalParameters]`.

### Client API changes

#### Removed Legacy Story APIs

In 6.0 we removed a set of APIs from the underlying `StoryStore` (which wasn't publicly accessible):

- `getStories`, `getStoryFileName`, `getStoryAndParameters`, `getStory`, `getStoryWithContext`, `hasStoryKind`, `hasStory`, `dumpStoryBook`, `size`, `clean`

Although these were private APIs, if you were using them, you could probably use the newer APIs (which are still private): `getStoriesForKind`, `getRawStory`, `removeStoryKind`, `remove`.

#### Can no longer add decorators/parameters after stories

You can no longer add decorators and parameters globally after you added your first story, and you can no longer add decorators and parameters to a kind after you've added your first story to it.

It's unclear and confusing what would happened if you did. If you want to disable a decorator for certain stories, use a parameter to do so:

```js
export StoryOne = ...;
StoryOne.story = { parameters: { addon: { disable: true } } };
```

If you want to use a parameter for a subset of stories in a kind, simply use a variable to do so:

```js
const commonParameters = { x: { y: 'z' } };
export StoryOne = ...;
StoryOne.story = { parameters: { ...commonParameters, other: 'things' } };
```

> NOTE: also the use of `addParameters` and `addDecorator` at arbitrary points is also deprecated, see [the deprecation warning](#deprecated-addparameters-and-adddecorator).

#### Changed Parameter Handling

There have been a few rationalizations of parameter handling in 6.0 to make things more predictable and fit better with the intention of parameters:

_All parameters are now merged recursively to arbitrary depth._

In 5.3 we sometimes merged parameters all the way down and sometimes did not depending on where you added them. It was confusing. If you were relying on this behaviour, let us know.

_Array parameters are no longer "merged"._

If you override an array parameter, the override will be the end product. If you want the old behaviour (appending a new value to an array parameter), export the original and use array spread. This will give you maximum flexibility:

```js
import { allBackgrounds } from './util/allBackgrounds';

export StoryOne = ...;
StoryOne.story = { parameters: { backgrounds: [...allBackgrounds, '#zyx' ] } };
```

_You cannot set parameters from decorators_

Parameters are intended to be statically set at story load time. So setting them via a decorator doesn't quite make sense. If you were using this to control the rendering of a story, chances are using the new `args` feature is a more idiomatic way to do this.

_You can only set storySort globally_

If you want to change the ordering of stories, use `export const parameters = { options: { storySort: ... } }` in `preview.js`.

### Simplified Render Context

The `RenderContext` that is passed to framework rendering layers in order to render a story has been simplified, dropping a few members that were not used by frameworks to render stories. In particular, the following have been removed:

- `selectedKind`/`selectedStory` -- replaced by `kind`/`name`
- `configApi`
- `storyStore`
- `channel`
- `clientApi`

### Story Store immutable outside of configuration

You can no longer change the contents of the StoryStore outside of a `configure()` call. This is to ensure that any changes are properly published to the manager. If you want to add stories "out of band" you can call `store.startConfiguring()` and `store.finishConfiguring()` to ensure that your changes are published.

### Improved story source handling

The story source code handling has been improved in both `addon-storysource` and `addon-docs`.

In 5.x some users used an undocumented _internal_ API, `mdxSource` to customize source snippetization in `addon-docs`. This has been removed in 6.0.

The preferred way to customize source snippets for stories is now:

```js
export const Example = () => <Button />;
Example.story = {
  parameters: {
    storySource: {
      source: 'custom source',
    },
  },
};
```

The MDX analog:

```jsx
<Story name="Example" parameters={{ storySource: { source: 'custom source' } }}>
  <Button />
</Story>
```

### 6.0 Addon API changes

#### Consistent local addon paths in main.js

If you use `.storybook/main.js` config and have locally-defined addons in your project, you need to update your file paths.

In 5.3, `addons` paths were relative to the project root, which was inconsistent with `stories` paths, which were relative to the `.storybook` folder. In 6.0, addon paths are now relative to the config folder.

So, for example, if you had:

```js
module.exports = { addons: ['./.storybook/my-local-addon/register'] };
```

You'd need to update this to:

```js
module.exports = { addons: ['./my-local-addon/register'] };
```

#### Deprecated setAddon

We've deprecated the `setAddon` method of the `storiesOf` API and plan to remove it in 7.0.

Since early versions, Storybook shipped with a `setAddon` API, which allows you to extend `storiesOf` with arbitrary code. We've removed this from all core addons long ago and recommend writing stories in [Component Story Format](https://medium.com/storybookjs/component-story-format-66f4c32366df) rather than using the internal Storybook API.

#### Deprecated disabled parameter

Starting in 6.0.17, we've renamed the `disabled` parameter to `disable` to resolve an inconsistency where `disabled` had been used to hide the addon panel, whereas `disable` had been used to disable an addon's execution. Since `disable` was much more widespread in the code, we standardized on that.

So, for example:

```
Story.parameters = { actions: { disabled: true } }
```

Should be rewritten as:

```
Story.parameters = { actions: { disable: true } }
```

#### Actions addon uses parameters

Leveraging the new preset `@storybook/addon-actions` uses parameters to pass action options. If you previously had:

```js
import { withActions } from `@storybook/addon-actions`;

export StoryOne = ...;
StoryOne.story = {
  decorators: [withActions('mouseover', 'click .btn')],
}

```

You should replace it with:

```js
export StoryOne = ...;
StoryOne.story = {
  parameters: { actions: ['mouseover', 'click .btn'] },
}
```

#### Removed action decorator APIs

In 6.0 we removed the actions addon decorate API. Actions handles can be configured globally, for a collection of stories or per story via parameters. The ability to manipulate the data arguments of an event is only relevant in a few frameworks and is not a common enough usecase to be worth the complexity of supporting.

#### Removed withA11y decorator

In 6.0 we removed the `withA11y` decorator. The code that runs accessibility checks is now directly injected in the preview.

To configure a11y now, you have to specify configuration using story parameters, e.g. in `.storybook/preview.js`:

```js
export const parameters = {
  a11y: {
<<<<<<< HEAD
    element: "#storybook-root",
=======
    element: '#root',
>>>>>>> 276aa9ba
    config: {},
    options: {},
    manual: true,
  },
};
```

#### Essentials addon disables differently

In 6.0, `addon-essentials` doesn't configure addons if the user has already configured them in `main.js`. In 5.3 it previously checked to see whether the package had been installed in `package.json` to disable configuration. The new setup is preferably because now users' can install essential packages and import from them without disabling their configuration.

#### Backgrounds addon has a new api

Starting in 6.0, the backgrounds addon now receives an object instead of an array as parameter, with a property to define the default background.

Consider the following example of its usage in `Button.stories.js`:

```jsx
// Button.stories.js
export default {
  title: 'Button',
  parameters: {
    backgrounds: [
      { name: 'twitter', value: '#00aced', default: true },
      { name: 'facebook', value: '#3b5998' },
    ],
  },
};
```

Here's an updated version of the example, using the new api:

```jsx
// Button.stories.js
export default {
  title: 'Button',
  parameters: {
    backgrounds: {
      default: 'twitter',
      values: [
        { name: 'twitter', value: '#00aced' },
        { name: 'facebook', value: '#3b5998' },
      ],
    },
  },
};
```

In addition, backgrounds now ships with the following defaults:

- no selected background (transparent)
- light/dark options

### 6.0 Deprecations

We've deprecated the following in 6.0: `addon-info`, `addon-notes`, `addon-contexts`, `addon-centered`, `polymer`.

#### Deprecated addon-info, addon-notes

The info/notes addons have been replaced by [addon-docs](https://github.com/storybookjs/storybook/tree/next/addons/docs). We've documented a migration in the [docs recipes](https://github.com/storybookjs/storybook/blob/next/addons/docs/docs/recipes.md#migrating-from-notesinfo-addons).

Both addons are still widely used, and their source code is still available in the [deprecated-addons repo](https://github.com/storybookjs/deprecated-addons). We're looking for maintainers for both addons. If you're interested, please get in touch on [our Discord](https://discord.gg/storybook).

#### Deprecated addon-contexts

The contexts addon has been replaced by [addon-toolbars](https://github.com/storybookjs/storybook/blob/next/addons/toolbars), which is simpler, more ergonomic, and compatible with all Storybook frameworks.

The addon's source code is still available in the [deprecated-addons repo](https://github.com/storybookjs/deprecated-addons). If you're interested in maintaining it, please get in touch on [our Discord](https://discord.gg/storybook).

#### Removed addon-centered

In 6.0 we removed the centered addon. Centering is now core feature of storybook, so we no longer need an addon.

Remove the addon-centered decorator and instead add a `layout` parameter:

```js
export const MyStory = () => <div>my story</div>;
MyStory.story = {
  parameters: { layout: 'centered' },
};
```

Other possible values are: `padded` (default) and `fullscreen`.

#### Deprecated polymer

We've deprecated `@storybook/polymer` and are focusing on `@storybook/web-components`. If you use Polymer and are interested in maintaining it, please get in touch on [our Discord](https://discord.gg/storybook).

#### Deprecated immutable options parameters

The UI options `sidebarAnimations`, `enableShortcuts`, `theme`, `showRoots` should not be changed on a per-story basis, and as such there is no reason to set them via parameters.

You should use `addon.setConfig` to set them:

```js
// in .storybook/manager.js
import addons from '@storybook/addons';

addons.setConfig({
  showRoots: false,
});
```

#### Deprecated addParameters and addDecorator

The `addParameters` and `addDecorator` APIs to add global decorators and parameters, exported by the various frameworks (e.g. `@storybook/react`) and `@storybook/client` are now deprecated.

Instead, use `export const parameters = {};` and `export const decorators = [];` in your `.storybook/preview.js`. Addon authors similarly should use such an export in a preview entry file (see [Preview entries](https://github.com/storybookjs/storybook/blob/next/docs/api/writing-presets.md#preview-entries)).

#### Deprecated clearDecorators

Similarly, `clearDecorators`, exported by the various frameworks (e.g. `@storybook/react`) is deprecated.

#### Deprecated configure

The `configure` API to load stories from `preview.js`, exported by the various frameworks (e.g. `@storybook/react`) is now deprecated.

To load stories, use the `stories` field in `main.js`. You can pass a glob or array of globs to load stories like so:

```js
// in .storybook/main.js
module.exports = {
  stories: ['../src/**/*.stories.js'],
};
```

You can also pass an array of single file names if you want to be careful about loading files:

```js
// in .storybook/main.js
module.exports = {
  stories: [
    '../src/components/Button.stories.js',
    '../src/components/Table.stories.js',
    '../src/components/Page.stories.js',
  ],
};
```

#### Deprecated support for duplicate kinds

In 6.0 we deprecated the ability to split a kind's (component's) stories into multiple files because it was causing issues in hot module reloading (HMR). It will likely be removed completely in 7.0.

If you had N stories that contained `export default { title: 'foo/bar' }` (or the MDX equivalent `<Meta title="foo/bar">`), Storybook will now raise the warning `Duplicate title '${kindName}' used in multiple files`.

To split a component's stories into multiple files, e.g. for the `foo/bar` example above:

- Create a single file with the `export default { title: 'foo/bar' }` export, which is the primary file
- Comment out or delete the default export from the other files
- Re-export the stories from the other files in the primary file

So the primary example might look like:

```js
export default { title: 'foo/bar' };
export * from './Bar1.stories'
export * from './Bar2.stories'
export * from './Bar3.stories'

export const SomeStory = () => ...;
```

## From version 5.2.x to 5.3.x

### To main.js configuration

In storybook 5.3 3 new files for configuration were introduced, that replaced some previous files.

These files are now soft-deprecated, (_they still work, but over time we will promote users to migrate_):

- `presets.js` has been renamed to `main.js`. `main.js` is the main point of configuration for storybook.
- `config.js` has been renamed to `preview.js`. `preview.js` configures the "preview" iframe that renders your components.
- `addons.js` has been renamed to `manager.js`. `manager.js` configures Storybook's "manager" UI that wraps the preview, and also configures addons panel.

#### Using main.js

`main.js` is now the main point of configuration for Storybook. This is what a basic `main.js` looks like:

```js
module.exports = {
  stories: ['../**/*.stories.js'],
  addons: ['@storybook/addon-knobs'],
};
```

You remove all "register" import from `addons.js` and place them inside the array. You can also safely remove the `/register` suffix from these entries, for a cleaner, more readable configuration. If this means `addons.js` is now empty for you, it's safe to remove.

Next you remove the code that imports/requires all your stories from `config.js`, and change it to a glob-pattern and place that glob in the `stories` array. If this means `config.js` is empty, it's safe to remove.

If you had a `presets.js` file before you can add the array of presets to the main.js file and remove `presets.js` like so:

```js
module.exports = {
  stories: ['../**/*.stories.js'],
  addons: [
    '@storybook/preset-create-react-app',
    {
      name: '@storybook/addon-docs',
      options: { configureJSX: true },
    },
  ],
};
```

By default, adding a package to the `addons` array will first try to load its `preset` entry, then its `register` entry, and finally, it will just assume the package itself is a preset.

If you want to load a specific package entry, for example you want to use `@storybook/addon-docs/register`, you can also include that in the addons array and Storybook will do the right thing.

#### Using preview.js

If after migrating the imports/requires of your stories to `main.js` you're left with some code in `config.js` it's likely the usage of `addParameters` & `addDecorator`.

This is fine, rename `config.js` to `preview.js`.

This file can also be used to inject global stylesheets, fonts etc, into the preview bundle.

#### Using manager.js

If you are setting storybook options in `config.js`, especially `theme`, you should migrate it to `manager.js`:

```js
import { addons } from '@storybook/addons';
import { create } from '@storybook/theming/create';

const theme = create({
  base: 'light',
  brandTitle: 'My custom title',
});

addons.setConfig({
  panelPosition: 'bottom',
  theme,
});
```

This makes storybook load and use the theme in the manager directly.
This allows for richer theming in the future, and has a much better performance!

> If you're using addon-docs, you should probably not do this. Docs uses the theme as well, but this change makes the theme inaccessible to addon-docs. We'll address this in 6.0.0.

### Create React App preset

You can now move to the new preset for [Create React App](https://create-react-app.dev/). The in-built preset for Create React App will be disabled in Storybook 6.0.

Simply install [`@storybook/preset-create-react-app`](https://github.com/storybookjs/presets/tree/master/packages/preset-create-react-app) and it will be used automatically.

### Description doc block

In 5.3 we've changed `addon-docs`'s `Description` doc block's default behavior. Technically this is a breaking change, but MDX was not officially released in 5.2 and we reserved the right to make small breaking changes. The behavior of `DocsPage`, which was officially released, remains unchanged.

The old behavior of `<Description of={Component} />` was to concatenate the info parameter or notes parameter, if available, with the docgen information loaded from source comments. If you depend on the old behavior, it's still available with `<Description of={Component} type='legacy-5.2' />`. This description type will be removed in Storybook 6.0.

The new default behavior is to use the framework-specific description extractor, which for React/Vue is still docgen, but may come from other places (e.g. a JSON file) for other frameworks.

The description doc block on DocsPage has also been updated. To see how to configure it in 5.3, please see [the updated recipe](https://github.com/storybookjs/storybook/blob/next/addons/docs/docs/recipes.md#migrating-from-notesinfo-addons)

### React Native Async Storage

Starting from version React Native 0.59, Async Storage is deprecated in React Native itself. The new @react-native-community/async-storage module requires native installation, and we don't want to have it as a dependency for React Native Storybook.

To avoid that now you have to manually pass asyncStorage to React Native Storybook with asyncStorage prop. To notify users we are displaying a warning about it.

Solution:

- Use `require('@react-native-community/async-storage').default` for React Native v0.59 and above.
- Use `require('react-native').AsyncStorage` for React Native v0.58 or below.
- Use `null` to disable Async Storage completely.

```javascript
getStorybookUI({
  ...
  asyncStorage: require('@react-native-community/async-storage').default || require('react-native').AsyncStorage || null
});
```

The benefit of using Async Storage is so that when users refresh the app, Storybook can open their last visited story.

### Deprecate displayName parameter

In 5.2, the story parameter `displayName` was introduced as a publicly visible (but internal) API. Storybook's Component Story Format (CSF) loader used it to modify a story's display name independent of the story's `name`/`id` (which were coupled).

In 5.3, the CSF loader decouples the story's `name`/`id`, which means that `displayName` is no longer necessary. Unfortunately, this is a breaking change for any code that uses the story `name` field. Storyshots relies on story `name`, and the appropriate migration is to simply update your snapshots. Apologies for the inconvenience!

### Unified docs preset

Addon-docs configuration gets simpler in 5.3. In 5.2, each framework had its own preset, e.g. `@storybook/addon-docs/react/preset`. Starting in 5.3, everybody should use `@storybook/addon-docs/preset`.

### Simplified hierarchy separators

We've deprecated the ability to specify the hierarchy separators (how you control the grouping of story kinds in the sidebar). From Storybook 6.0 we will have a single separator `/`, which cannot be configured.

If you are currently using using custom separators, we encourage you to migrate to using `/` as the sole separator. If you are using `|` or `.` as a separator currently, we provide a codemod, [`upgrade-hierarchy-separators`](https://github.com/storybookjs/storybook/blob/next/lib/codemod/README.md#upgrade-hierarchy-separators), that can be used to rename all your components.

```
yarn sb migrate upgrade-hierarchy-separators --glob="*.stories.js"
```

If you were using `|` and wish to keep the "root" behavior, use the `showRoots: true` option to re-enable roots:

```js
addParameters({
  options: {
    showRoots: true,
  },
});
```

NOTE: it is no longer possible to have some stories with roots and others without. If you want to keep the old behavior, simply add a root called "Others" to all your previously unrooted stories.

### Addon StoryShots Puppeteer uses external puppeteer

To give you more control on the Chrome version used when running StoryShots Puppeteer, `puppeteer` is no more included in the addon dependencies. So you can now pick the version of `puppeteer` you want and set it in your project.

If you want the latest version available just run:

```sh
yarn add puppeteer --dev
OR
npm install puppeteer --save-dev
```

## From version 5.1.x to 5.2.x

### Source-loader

Addon-storysource contains a loader, `@storybook/addon-storysource/loader`, which has been deprecated in 5.2. If you use it, you'll see the warning:

```
@storybook/addon-storysource/loader is deprecated, please use @storybook/source-loader instead.
```

To upgrade to `@storybook/source-loader`, run `npm install -D @storybook/source-loader` (or use `yarn`), and replace every instance of `@storybook/addon-storysource/loader` with `@storybook/source-loader`.

### Default viewports

The default viewports have been reduced to a smaller set, we think is enough for most use cases.
You can get the old default back by adding the following to your `config.js`:

```js
import { INITIAL_VIEWPORTS } from '@storybook/addon-viewport';

addParameters({
  viewport: {
    viewports: INITIAL_VIEWPORTS,
  },
});
```

### Grid toolbar-feature

The grid feature in the toolbar has been relocated to [addon-background](https://github.com/storybookjs/storybook/tree/next/addons/backgrounds), follow the setup instructions on that addon to get the feature again.

### Docs mode docgen

This isn't a breaking change per se, because `addon-docs` is a new feature. However it's intended to replace `addon-info`, so if you're migrating from `addon-info` there are a few things you should know:

1. Support for only one prop table
2. Prop table docgen info should be stored on the component and not in the global variable `STORYBOOK_REACT_CLASSES` as before.

### storySort option

In 5.0.x the global option `sortStoriesByKind` option was [inadvertently removed](#sortstoriesbykind). In 5.2 we've introduced a new option, `storySort`, to replace it. `storySort` takes a comparator function, so it is strictly more powerful than `sortStoriesByKind`.

For example, here's how to sort by story ID using `storySort`:

```js
addParameters({
  options: {
    storySort: (a, b) =>
      a[1].kind === b[1].kind ? 0 : a[1].id.localeCompare(b[1].id, undefined, { numeric: true }),
  },
});
```

## From version 5.1.x to 5.1.10

### babel.config.js support

SB 5.1.0 added [support for project root `babel.config.js` files](https://github.com/storybookjs/storybook/pull/6634), which was an [unintentional breaking change](https://github.com/storybookjs/storybook/issues/7058#issuecomment-515398228). 5.1.10 fixes this, but if you relied on project root `babel.config.js` support, this bugfix is a breaking change. The workaround is to copy the file into your `.storybook` config directory. We may add back project-level support in 6.0.

## From version 5.0.x to 5.1.x

### React native server

Storybook 5.1 contains a major overhaul of `@storybook/react-native` as compared to 4.1 (we didn't ship a version of RN in 5.0 due to timing constraints). Storybook for RN consists of an an UI for browsing stories on-device or in a simulator, and an optional webserver which can also be used to browse stories and web addons.

5.1 refactors both pieces:

- `@storybook/react-native` no longer depends on the Storybook UI and only contains on-device functionality
- `@storybook/react-native-server` is a new package for those who wish to run a web server alongside their device UI

In addition, both packages share more code with the rest of Storybook, which will reduce bugs and increase compatibility (e.g. with the latest versions of babel, etc.).

As a user with an existing 4.1.x RN setup, no migration should be necessary to your RN app. Upgrading the library should be enough.

If you wish to run the optional web server, you will need to do the following migration:

- Add `babel-loader` as a dev dependency
- Add `@storybook/react-native-server` as a dev dependency
- Change your "storybook" `package.json` script from `storybook start [-p ...]` to `start-storybook [-p ...]`

And with that you should be good to go!

### Angular 7

Storybook 5.1 relies on `core-js@^3.0.0` and therefore causes a conflict with Angular 7 that relies on `core-js@^2.0.0`. In order to get Storybook running on Angular 7 you can either update to Angular 8 (which dropped `core-js` as a dependency) or follow these steps:

- Remove `node_modules/@storybook`
- `npm i core-js@^3.0.0` / `yarn add core-js@^3.0.0`
- Add the following paths to your `tsconfig.json`

```json
{
  "compilerOptions": {
    "paths": {
      "core-js/es7/reflect": ["node_modules/core-js/proposals/reflect-metadata"],
      "core-js/es6/*": ["node_modules/core-js/es"]
    }
  }
}
```

You should now be able to run Storybook and Angular 7 without any errors.

Reference issue: [https://github.com/angular/angular-cli/issues/13954](https://github.com/angular/angular-cli/issues/13954)

### CoreJS 3

Following the rest of the JS ecosystem, Storybook 5.1 upgrades [CoreJS](https://github.com/zloirock/core-js) 2 to 3, which is a breaking change.

This upgrade is problematic because many apps/libraries still rely on CoreJS 2, and many users get corejs-related errors due to bad resolution. To address this, we're using [corejs-upgrade-webpack-plugin](https://github.com/ndelangen/corejs-upgrade-webpack-plugin), which attempts to automatically upgrade code to CoreJS 3.

After a few iterations, this approach seems to be working. However, there are a few exceptions:

- If your app uses `babel-polyfill`, try to remove it

We'll update this section as we find more problem cases. If you have a `core-js` problem, please file an issue (preferably with a repro), and we'll do our best to get you sorted.

**Update**: [corejs-upgrade-webpack-plugin](https://github.com/ndelangen/corejs-upgrade-webpack-plugin) has been removed again after running into further issues as described in [https://github.com/storybookjs/storybook/issues/7445](https://github.com/storybookjs/storybook/issues/7445).

## From version 5.0.1 to 5.0.2

### Deprecate webpack extend mode

Exporting an object from your custom webpack config puts storybook in "extend mode".

There was a bad bug in `v5.0.0` involving webpack "extend mode" that caused webpack issues for users migrating from `4.x`. We've fixed this problem in `v5.0.2` but it means that extend-mode has a different behavior if you're migrating from `5.0.0` or `5.0.1`. In short, `4.x` extended a base config with the custom config, whereas `5.0.0-1` extended the base with a richer config object that could conflict with the custom config in different ways from `4.x`.

We've also deprecated "extend mode" because it doesn't add a lot of value over "full control mode", but adds more code paths, documentation, user confusion etc. Starting in SB6.0 we will only support "full control mode" customization.

To migrate from extend-mode to full-control mode, if your extend-mode webpack config looks like this:

```js
module.exports = {
  module: {
    rules: [
      /* ... */
    ],
  },
};
```

In full control mode, you need modify the default config to have the rules of your liking:

```js
module.exports = ({ config }) => ({
  ...config,
  module: {
    ...config.module,
    rules: [
      /* your own rules "..." here and/or some subset of config.module.rules */
    ],
  },
});
```

Please refer to the [current custom webpack documentation](https://storybook.js.org/docs/react/configure/webpack) for more information on custom webpack config and to [Issue #6081](https://github.com/storybookjs/storybook/issues/6081) for more information about the change.

## From version 4.1.x to 5.0.x

Storybook 5.0 includes sweeping UI changes as well as changes to the addon API and custom webpack configuration. We've tried to keep backwards compatibility in most cases, but there are some notable exceptions documented below.

### sortStoriesByKind

In Storybook 5.0 we changed a lot of UI related code, and 1 oversight caused the `sortStoriesByKind` options to stop working.
We're working on providing a better way of sorting stories for now the feature has been removed. Stories appear in the order they are loaded.

If you're using webpack's `require.context` to load stories, you can sort the execution of requires:

```js
var context = require.context('../stories', true, /\.stories\.js$/);
var modules = context.keys();

// sort them
var sortedModules = modules.slice().sort((a, b) => {
  // sort the stories based on filename/path
  return a < b ? -1 : a > b ? 1 : 0;
});

// execute them
sortedModules.forEach((key) => {
  context(key);
});
```

### Webpack config simplification

The API for custom webpack configuration has been simplified in 5.0, but it's a breaking change. Storybook's "full control mode" for webpack allows you to override the webpack config with a function that returns a configuration object.

In Storybook 5 there is a single signature for full-control mode that takes a parameters object with the fields `config` and `mode`:

```js
module.exports = ({ config, mode }) => { config.module.rules.push(...); return config; }
```

In contrast, the 4.x configuration function accepted either two or three arguments (`(baseConfig, mode)`, or `(baseConfig, mode, defaultConfig)`). The `config` object in the 5.x signature is equivalent to 4.x's `defaultConfig`.

Please see the [current custom webpack documentation](https://storybook.js.org/docs/react/configure/webpack) for more information on custom webpack config.

### Theming overhaul

Theming has been rewritten in v5. If you used theming in v4, please consult the [theming docs](https://storybook.js.org/docs/react/configure/theming) to learn about the new API.

### Story hierarchy defaults

Storybook's UI contains a hierarchical tree of stories that can be configured by `hierarchySeparator` and `hierarchyRootSeparator` [options](./addons/options/README.md).

In Storybook 4.x the values defaulted to `null` for both of these options, so that there would be no hierarchy by default.

In 5.0, we now provide recommended defaults:

```js
{
  hierarchyRootSeparator: '|',
  hierarchySeparator: /\/|\./,
}
```

This means if you use the characters { `|`, `/`, `.` } in your story kinds it will trigger the story hierarchy to appear. For example `storiesOf('UI|Widgets/Basics/Button')` will create a story root called `UI` containing a `Widgets/Basics` group, containing a `Button` component.

If you wish to opt-out of this new behavior and restore the flat UI, set them back to `null` in your storybook config, or remove { `|`, `/`, `.` } from your story kinds:

```js
addParameters({
  options: {
    hierarchyRootSeparator: null,
    hierarchySeparator: null,
  },
});
```

### Options addon deprecated

In 4.x we added story parameters. In 5.x we've deprecated the options addon in favor of [global parameters](https://storybook.js.org/docs/react/configure/features-and-behavior), and we've also renamed some of the options in the process (though we're maintaining backwards compatibility until 6.0).

Here's an old configuration:

```js
addDecorator(
  withOptions({
    name: 'Storybook',
    url: 'https://storybook.js.org',
    goFullScreen: false,
    addonPanelInRight: true,
  })
);
```

And here's its new counterpart:

```js
import { create } from '@storybook/theming/create';
addParameters({
  options: {
    theme: create({
      base: 'light',
      brandTitle: 'Storybook',
      brandUrl: 'https://storybook.js.org',
      // To control appearance:
      // brandImage: 'http://url.of/some.svg',
    }),
    isFullscreen: false,
    panelPosition: 'right',
    isToolshown: true,
  },
});
```

Here is the mapping from old options to new:

| Old               | New              |
| ----------------- | ---------------- |
| name              | theme.brandTitle |
| url               | theme.brandUrl   |
| goFullScreen      | isFullscreen     |
| showStoriesPanel  | showNav          |
| showAddonPanel    | showPanel        |
| addonPanelInRight | panelPosition    |
| showSearchBox     |                  |
|                   | isToolshown      |

Storybook v5 removes the search dialog box in favor of a quick search in the navigation view, so `showSearchBox` has been removed.

Storybook v5 introduce a new tool bar above the story view and you can show\hide it with the new `isToolshown` option.

### Individual story decorators

The behavior of adding decorators to a kind has changed in SB5 ([#5781](https://github.com/storybookjs/storybook/issues/5781)).

In SB4 it was possible to add decorators to only a subset of the stories of a kind.

```js
storiesOf('Stories', module)
  .add('noncentered', () => 'Hello')
  .addDecorator(centered)
  .add('centered', () => 'Hello');
```

The semantics has changed in SB5 so that calling `addDecorator` on a kind adds a decorator to all its stories, no matter the order. So in the previous example, both stories would be centered.

To allow for a subset of the stories in a kind to be decorated, we've added the ability to add decorators to individual stories using parameters:

```js
storiesOf('Stories', module)
  .add('noncentered', () => 'Hello')
  .add('centered', () => 'Hello', { decorators: [centered] });
```

### Addon backgrounds uses parameters

Similarly, `@storybook/addon-backgrounds` uses parameters to pass background options. If you previously had:

```js
import { withBackgrounds } from `@storybook/addon-backgrounds`;

storiesOf('Stories', module)
  .addDecorator(withBackgrounds(options));
```

You should replace it with:

```js
storiesOf('Stories', module).addParameters({ backgrounds: options });
```

You can pass `backgrounds` parameters at the global level (via `addParameters` imported from `@storybook/react` et al.), and the story level (via the third argument to `.add()`).

### Addon cssresources name attribute renamed

In the options object for `@storybook/addon-cssresources`, the `name` attribute for each resource has been renamed to `id`. If you previously had:

```js
import { withCssResources } from '@storybook/addon-cssresources';
import { addDecorator } from '@storybook/react';

addDecorator(
  withCssResources({
    cssresources: [
      {
        name: `bluetheme`, // Previous
        code: `<style>body { background-color: lightblue; }</style>`,
        picked: false,
      },
    ],
  })
);
```

You should replace it with:

```js
import { withCssResources } from '@storybook/addon-cssresources';
import { addDecorator } from '@storybook/react';

addDecorator(
  withCssResources({
    cssresources: [
      {
        id: `bluetheme`, // Renamed
        code: `<style>body { background-color: lightblue; }</style>`,
        picked: false,
      },
    ],
  })
);
```

### Addon viewport uses parameters

Similarly, `@storybook/addon-viewport` uses parameters to pass viewport options. If you previously had:

```js
import { configureViewport } from `@storybook/addon-viewport`;

configureViewport(options);
```

You should replace it with:

```js
import { addParameters } from '@storybook/react'; // or others

addParameters({ viewport: options });
```

The `withViewport` decorator is also no longer supported and should be replaced with a parameter based API as above. Also the `onViewportChange` callback is no longer supported.

See the [viewport addon README](https://github.com/storybookjs/storybook/blob/master/addons/viewport/README.md) for more information.

### Addon a11y uses parameters, decorator renamed

Similarly, `@storybook/addon-a11y` uses parameters to pass a11y options. If you previously had:

```js
import { configureA11y } from `@storybook/addon-a11y`;

configureA11y(options);
```

You should replace it with:

```js
import { addParameters } from '@storybook/react'; // or others

addParameters({ a11y: options });
```

You can also pass `a11y` parameters at the component level (via `storiesOf(...).addParameters`), and the story level (via the third argument to `.add()`).

Furthermore, the decorator `checkA11y` has been deprecated and renamed to `withA11y` to make it consistent with other Storybook decorators.

See the [a11y addon README](https://github.com/storybookjs/storybook/blob/master/addons/a11y/README.md) for more information.

### Addon centered decorator deprecated

If you previously had:

```js
import centered from '@storybook/addon-centered';
```

You should replace it with the React or Vue version as appropriate

```js
import centered from '@storybook/addon-centered/react';
```

or

```js
import centered from '@storybook/addon-centered/vue';
```

### New keyboard shortcuts defaults

Storybook's keyboard shortcuts are updated in 5.0, but they are configurable via the menu so if you want to set them back you can:

| Shortcut               | Old         | New   |
| ---------------------- | ----------- | ----- |
| Toggle sidebar         | cmd-shift-X | S     |
| Toggle addons panel    | cmd-shift-Z | A     |
| Toggle addons position | cmd-shift-G | D     |
| Toggle fullscreen      | cmd-shift-F | F     |
| Next story             | cmd-shift-→ | alt-→ |
| Prev story             | cmd-shift-← | alt-← |
| Next component         |             | alt-↓ |
| Prev component         |             | alt-↑ |
| Search                 |             | /     |

### New URL structure

We've update Storybook's URL structure in 5.0. The old structure used URL parameters to save the UI state, resulting in long ugly URLs. v5 respects the old URL parameters, but largely does away with them.

The old structure encoded `selectedKind` and `selectedStory` among other parameters. Storybook v5 respects these parameters but will issue a deprecation message in the browser console warning of potential future removal.

The new URL structure looks like:

```
https://url-of-storybook?path=/story/<storyId>
```

The structure of `storyId` is a slugified `<selectedKind>--<selectedStory>` (slugified = lowercase, hyphen-separated). Each `storyId` must be unique. We plan to build more features into Storybook in upcoming versions based on this new structure.

### Rename of the `--secure` cli parameter to `--https`

Storybook for React Native's start commands & the Web versions' start command were a bit different, for no reason.
We've changed the start command for Reactnative to match the other.

This means that when you previously used the `--secure` flag like so:

```sh
start-storybook --secure
# or
start-storybook --s
```

You have to replace it with:

```sh
start-storybook --https
```

### Vue integration

The Vue integration was updated, so that every story returned from a story or decorator function is now being normalized with `Vue.extend` **and** is being wrapped by a functional component. Returning a string from a story or decorator function is still supported and is treated as a component with the returned string as the template.

Currently there is no recommended way of accessing the component options of a story inside a decorator.

## From version 4.0.x to 4.1.x

There are are a few migrations you should be aware of in 4.1, including one unintentionally breaking change for advanced addon usage.

### Private addon config

If your Storybook contains custom addons defined that are defined in your app (as opposed to installed from packages) and those addons rely on reconfiguring webpack/babel, Storybook 4.1 may break for you. There's a workaround [described in the issue](https://github.com/storybookjs/storybook/issues/4995), and we're working on official support in the next release.

### React 15.x

Storybook 4.1 supports React 15.x (which had been [lost in the 4.0 release](#react-163)). So if you've been blocked on upgrading, we've got you covered. You should be able to upgrade according to the 4.0 migration notes below, or following the [4.0 upgrade guide](https://medium.com/storybookjs/migrating-to-storybook-4-c65b19a03d2c).

## From version 3.4.x to 4.0.x

With 4.0 as our first major release in over a year, we've collected a lot of cleanup tasks. Most of the deprecations have been marked for months, so we hope that there will be no significant impact on your project. We've also created a [step-by-step guide to help you upgrade](https://medium.com/storybookjs/migrating-to-storybook-4-c65b19a03d2c).

### React 16.3+

Storybook uses [Emotion](https://emotion.sh/) for styling which currently requires React 16.3 and above.

If you're using Storybook for anything other than React, you probably don't need to worry about this.

However, if you're developing React components, this means you need to upgrade to 16.3 or higher to use Storybook 4.0.

> **NOTE:** This is a temporary requirement, and we plan to restore 15.x compatibility in a near-term 4.x release.

Also, here's the error you'll get if you're running an older version of React:

```

core.browser.esm.js:15 Uncaught TypeError: Object(...) is not a function
at Module../node_modules/@emotion/core/dist/core.browser.esm.js (core.browser.esm.js:15)
at **webpack_require** (bootstrap:724)
at fn (bootstrap:101)
at Module../node_modules/@emotion/styled-base/dist/styled-base.browser.esm.js (styled-base.browser.esm.js:1)
at **webpack_require** (bootstrap:724)
at fn (bootstrap:101)
at Module../node_modules/@emotion/styled/dist/styled.esm.js (styled.esm.js:1)
at **webpack_require** (bootstrap:724)
at fn (bootstrap:101)
at Object../node_modules/@storybook/components/dist/navigation/MenuLink.js (MenuLink.js:12)

```

### Generic addons

4.x introduces generic addon decorators that are not tied to specific view layers [#3555](https://github.com/storybookjs/storybook/pull/3555). So for example:

```js
import { number } from '@storybook/addon-knobs/react';
```

Becomes:

```js
import { number } from '@storybook/addon-knobs';
```

### Knobs select ordering

4.0 also reversed the order of addon-knob's `select` knob keys/values, which had been called `selectV2` prior to this breaking change. See the knobs [package README](https://github.com/storybookjs/storybook/blob/master/addons/knobs/README.md#select) for usage.

### Knobs URL parameters

Addon-knobs no longer updates the URL parameters interactively as you edit a knob. This is a UI change but it shouldn't break any code because old URLs are still supported.

In 3.x, editing knobs updated the URL parameters interactively. The implementation had performance and architectural problems. So in 4.0, we changed this to a "copy" button in the addon which generates a URL with the updated knob values and copies it to the clipboard.

### Keyboard shortcuts moved

- Addon Panel to `Z`
- Stories Panel to `X`
- Show Search to `O`
- Addon Panel right side to `G`

### Removed addWithInfo

`Addon-info`'s `addWithInfo` has been marked deprecated since 3.2. In 4.0 we've removed it completely. See the package [README](https://github.com/storybookjs/storybook/blob/master/addons/info/README.md) for the proper usage.

### Removed RN packager

Since storybook version v4.0 packager is removed from storybook. The suggested storybook usage is to include it inside your app.
If you want to keep the old behaviour, you have to start the packager yourself with a different project root.
`npm run storybook start -p 7007 | react-native start --projectRoot storybook`

Removed cli options: `--packager-port --root --projectRoots -r, --reset-cache --skip-packager --haul --platform --metro-config`

### Removed RN addons

The `@storybook/react-native` had built-in addons (`addon-actions` and `addon-links`) that have been marked as deprecated since 3.x. They have been fully removed in 4.x. If your project still uses the built-ins, you'll need to add explicit dependencies on `@storybook/addon-actions` and/or `@storybook/addon-links` and import directly from those packages.

### Storyshots Changes

1.  `imageSnapshot` test function was extracted from `addon-storyshots`
    and moved to a new package - `addon-storyshots-puppeteer` that now will
    be dependant on puppeteer. [README](https://github.com/storybookjs/storybook/tree/master/addons/storyshots/storyshots-puppeteer)
2.  `getSnapshotFileName` export was replaced with the `Stories2SnapsConverter`
    class that now can be overridden for a custom implementation of the
    snapshot-name generation. [README](https://github.com/storybookjs/storybook/tree/master/addons/storyshots/storyshots-core#stories2snapsconverter)
3.  Storybook that was configured with Webpack's `require.context()` feature
    will need to add a babel plugin to polyfill this functionality.
    A possible plugin might be [babel-plugin-require-context-hook](https://github.com/smrq/babel-plugin-require-context-hook).
    [README](https://github.com/storybookjs/storybook/tree/master/addons/storyshots/storyshots-core#configure-jest-to-work-with-webpacks-requirecontext)

### Webpack 4

Storybook now uses webpack 4. If you have a [custom webpack config](https://storybook.js.org/docs/react/configure/webpack), make sure that all the loaders and plugins you use support webpack 4.

### Babel 7

Storybook now uses Babel 7. There's a couple of cases when it can break with your app:

- If you aren't using Babel yourself, and don't have .babelrc, install following dependencies:
  ```
  npm i -D @babel/core babel-loader@next
  ```
- If you're using Babel 6, make sure that you have direct dependencies on `babel-core@6` and `babel-loader@7` and that you have a `.babelrc` in your project directory.

### Create-react-app

If you are using `create-react-app` (aka CRA), you may need to do some manual steps to upgrade, depending on the setup.

- `create-react-app@1` may require manual migrations.
  - If you're adding storybook for the first time: `sb init` should add the correct dependencies.
  - If you're upgrading an existing project, your `package.json` probably already uses Babel 6, making it incompatible with `@storybook/react@4` which uses Babel 7. There are two ways to make it compatible, each of which is spelled out in detail in the next section:
    - Upgrade to Babel 7 if you are not dependent on Babel 6-specific features.
    - Migrate Babel 6 if you're heavily dependent on some Babel 6-specific features).
- `create-react-app@2` should be compatible as is, since it uses babel 7.

#### Upgrade CRA1 to babel 7

```
yarn remove babel-core babel-runtime
yarn add @babel/core babel-loader --dev
```

#### Migrate CRA1 while keeping babel 6

```
yarn add babel-loader@7
```

Also, make sure you have a `.babelrc` in your project directory. You probably already do if you are using Babel 6 features (otherwise you should consider upgrading to Babel 7 instead). If you don't have one, here's one that works:

```json
{
  "presets": ["env", "react"]
}
```

### start-storybook opens browser

If you're using `start-storybook` on CI, you may need to opt out of this using the new `--ci` flag.

### CLI Rename

We've deprecated the `getstorybook` CLI in 4.0. The new way to install storybook is `sb init`. We recommend using `npx` for convenience and to make sure you're always using the latest version of the CLI:

```
npx -p @storybook/cli sb init
```

### Addon story parameters

Storybook 4 introduces story parameters, a more convenient way to configure how addons are configured.

```js
storiesOf('My component', module)
  .add('story1', withNotes('some notes')(() => <Component ... />))
  .add('story2', withNotes('other notes')(() => <Component ... />));
```

Becomes:

```js
// config.js
addDecorator(withNotes);

// Component.stories.js
storiesOf('My component', module)
  .add('story1', () => <Component ... />, { notes: 'some notes' })
  .add('story2', () => <Component ... />, { notes: 'other notes' });
```

This example applies notes globally to all stories. You can apply it locally with `storiesOf(...).addDecorator(withNotes)`.

The story parameters correspond directly to the old withX arguments, so it's less demanding to migrate your code. See the parameters documentation for the packages that have been upgraded:

- [Notes](https://github.com/storybookjs/storybook/blob/master/addons/notes/README.md)
- [Jest](https://github.com/storybookjs/storybook/blob/master/addons/jest/README.md)
- [Knobs](https://github.com/storybookjs/storybook/blob/master/addons/knobs/README.md)
- [Viewport](https://github.com/storybookjs/storybook/blob/master/addons/viewport/README.md)
- [Backgrounds](https://github.com/storybookjs/storybook/blob/master/addons/backgrounds/README.md)
- [Options](https://github.com/storybookjs/storybook/blob/master/addons/options/README.md)

## From version 3.3.x to 3.4.x

There are no expected breaking changes in the 3.4.x release, but 3.4 contains a major refactor to make it easier to support new frameworks, and we will document any breaking changes here if they arise.

## From version 3.2.x to 3.3.x

It wasn't expected that there would be any breaking changes in this release, but unfortunately it turned out that there are some. We're revisiting our [release strategy](https://github.com/storybookjs/storybook/blob/master/RELEASES.md) to follow semver more strictly.
Also read on if you're using `addon-knobs`: we advise an update to your code for efficiency's sake.

### `babel-core` is now a peer dependency #2494

This affects you if you don't use babel in your project. You may need to add `babel-core` as dev dependency:

```sh
yarn add babel-core --dev
```

This was done to support different major versions of babel.

### Base webpack config now contains vital plugins #1775

This affects you if you use custom webpack config in [Full Control Mode](https://storybook.js.org/docs/react/configure/webpack#full-control-mode) while not preserving the plugins from `storybookBaseConfig`. Before `3.3`, preserving them was a recommendation, but now it [became](https://github.com/storybookjs/storybook/pull/2578) a requirement.

### Refactored Knobs

Knobs users: there was a bug in 3.2.x where using the knobs addon imported all framework runtimes (e.g. React and Vue). To fix the problem, we [refactored knobs](https://github.com/storybookjs/storybook/pull/1832). Switching to the new style is only takes one line of code.

In the case of React or React-Native, import knobs like this:

```js
import { withKnobs, text, boolean, number } from '@storybook/addon-knobs/react';
```

In the case of Vue: `import { ... } from '@storybook/addon-knobs/vue';`

In the case of Angular: `import { ... } from '@storybook/addon-knobs/angular';`

## From version 3.1.x to 3.2.x

**NOTE:** technically this is a breaking change, but only if you use TypeScript. Sorry people!

### Moved TypeScript addons definitions

TypeScript users: we've moved the rest of our addons type definitions into [DefinitelyTyped](http://definitelytyped.org/). Starting in 3.2.0 make sure to use the right addons types:

```sh
yarn add @types/storybook__addon-notes @types/storybook__addon-options @types/storybook__addon-knobs @types/storybook__addon-links --dev
```

See also [TypeScript definitions in 3.1.x](#moved-typescript-definitions).

### Updated Addons API

We're in the process of upgrading our addons APIs. As a first step, we've upgraded the Info and Notes addons. The old API will still work with your existing projects but will be deprecated soon and removed in Storybook 4.0.

Here's an example of using Notes and Info in 3.2 with the new API.

```js
storiesOf('composition', module).add(
  'new addons api',
  withInfo('see Notes panel for composition info')(
    withNotes({ text: 'Composition: Info(Notes())' })((context) => (
      <MyComponent name={context.story} />
    ))
  )
);
```

It's not beautiful, but we'll be adding a more convenient/idiomatic way of using these [withX primitives](https://gist.github.com/shilman/792dc25550daa9c2bf37238f4ef7a398) in Storybook 3.3.

## From version 3.0.x to 3.1.x

**NOTE:** technically this is a breaking change and should be a 4.0.0 release according to semver. However, we're still figuring things out and didn't think this change necessitated a major release. Please bear with us!

### Moved TypeScript definitions

TypeScript users: we are in the process of moving our typescript definitions into [DefinitelyTyped](http://definitelytyped.org/). If you're using TypeScript, starting in 3.1.0 you need to make sure your type definitions are installed:

```sh
yarn add @types/node @types/react @types/storybook__react --dev
```

### Deprecated head.html

We have deprecated the use of `head.html` for including scripts/styles/etc. into stories, though it will still work with a warning.

Now we use:

- `preview-head.html` for including extra content into the preview pane.
- `manager-head.html` for including extra content into the manager window.

[Read our docs](https://storybook.js.org/docs/react/configure/story-rendering#adding-to-head) for more details.

## From version 2.x.x to 3.x.x

This major release is mainly an internal restructuring.
Upgrading requires work on behalf of users, this was unavoidable.
We're sorry if this inconveniences you, we have tried via this document and provided tools to make the process as easy as possible.

### Webpack upgrade

Storybook will now use webpack 2 (and only webpack 2).
If you are using a custom `webpack.config.js` you need to change this to be compatible.
You can find the guide to upgrading your webpack config [on webpack.js.org](https://webpack.js.org/guides/migrating/).

### Packages renaming

All our packages have been renamed and published to npm as version 3.0.0 under the `@storybook` namespace.

To update your app to use the new package names, you can use the cli:

```bash
npx -p @storybook/cli sb init
```

**Details**

If the above doesn't work, or you want to make the changes manually, the details are below:

> We have adopted the same versioning strategy that has been adopted by babel, jest and apollo.
> It's a strategy best suited for ecosystem type tools, which consist of many separately installable features / packages.
> We think this describes storybook pretty well.

The new package names are:

| old                                          | new                              |
| -------------------------------------------- | -------------------------------- |
| `getstorybook`                               | `@storybook/cli`                 |
| `@kadira/getstorybook`                       | `@storybook/cli`                 |
|                                              |                                  |
| `@kadira/storybook`                          | `@storybook/react`               |
| `@kadira/react-storybook`                    | `@storybook/react`               |
| `@kadira/react-native-storybook`             | `@storybook/react-native`        |
|                                              |                                  |
| `storyshots`                                 | `@storybook/addon-storyshots`    |
| `@kadira/storyshots`                         | `@storybook/addon-storyshots`    |
|                                              |                                  |
| `@kadira/storybook-ui`                       | `@storybook/ui`                  |
| `@kadira/storybook-addons`                   | `@storybook/addons`              |
| `@kadira/storybook-channels`                 | `@storybook/channels`            |
| `@kadira/storybook-channel-postmsg`          | `@storybook/channel-postmessage` |
| `@kadira/storybook-channel-websocket`        | `@storybook/channel-websocket`   |
|                                              |                                  |
| `@kadira/storybook-addon-actions`            | `@storybook/addon-actions`       |
| `@kadira/storybook-addon-links`              | `@storybook/addon-links`         |
| `@kadira/storybook-addon-info`               | `@storybook/addon-info`          |
| `@kadira/storybook-addon-knobs`              | `@storybook/addon-knobs`         |
| `@kadira/storybook-addon-notes`              | `@storybook/addon-notes`         |
| `@kadira/storybook-addon-options`            | `@storybook/addon-options`       |
| `@kadira/storybook-addon-graphql`            | `@storybook/addon-graphql`       |
| `@kadira/react-storybook-decorator-centered` | `@storybook/addon-centered`      |

If your codebase is small, it's probably doable to replace them by hand (in your codebase and in `package.json`).

But if you have a lot of occurrences in your codebase, you can use a [codemod we created](./lib/codemod) for you.

> A codemod makes automatic changed to your app's code.

You have to change your `package.json`, prune old and install new dependencies by hand.

`npm prune` will remove all dependencies from `node_modules` which are no longer referenced in `package.json`.

### Deprecated embedded addons

We used to ship 2 addons with every single installation of storybook: `actions` and `links`. But in practice not everyone is using them, so we decided to deprecate this and in the future, they will be completely removed. If you use `@storybook/react/addons` you will get a deprecation warning.

If you **are** using these addons, it takes two steps to migrate:

- add the addons you use to your `package.json`.
- update your code:
  change `addons.js` like so:
  ```js
  import '@storybook/addon-actions/register';
  import '@storybook/addon-links/register';
  ```
  change `x.story.js` like so:
  ```js
  import React from 'react';
  import { storiesOf } from '@storybook/react';
  import { action } from '@storybook/addon-actions';
  import { linkTo } from '@storybook/addon-links';
  ```<|MERGE_RESOLUTION|>--- conflicted
+++ resolved
@@ -927,11 +927,7 @@
 ```js
 export const parameters = {
   a11y: {
-<<<<<<< HEAD
     element: "#storybook-root",
-=======
-    element: '#root',
->>>>>>> 276aa9ba
     config: {},
     options: {},
     manual: true,
