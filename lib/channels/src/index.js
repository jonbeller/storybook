--- conflicted
+++ resolved
@@ -81,11 +81,7 @@
   _handleEvent(event) {
     const listeners = this._listeners[event.type];
     if (listeners) {
-<<<<<<< HEAD
-      listeners.forEach(fn => fn(...event.args));
-=======
       listeners.forEach(fn => !(fn.isPeer && fn.isPeer(event.from)) && fn(...event.args));
->>>>>>> cd3ae79d
     }
   }
 
