import React from 'react';
import { styled, withTheme, Theme } from '@storybook/theming';

import { StorybookLogo } from '@storybook/components';

export const StorybookLogoStyled = styled(StorybookLogo)({
  width: 'auto',
  height: '22px !important',
  display: 'block',
});

export const Img = styled.img({
  width: 'auto',
  height: 'auto',
  display: 'block',
  maxWidth: '100%',
});

export const LogoLink = styled.a(({ theme }) => ({
  display: 'inline-block',
  height: '100%',
  margin: '-3px -4px',
  padding: '2px 3px',
  border: '1px solid transparent',
  borderRadius: 3,
  color: 'inherit',
  textDecoration: 'none',
  '&:focus': {
    outline: 0,
    borderColor: theme.color.secondary,
  },
}));

<<<<<<< HEAD
export const Brand = withTheme<React.ComponentType<{ theme: Theme }>>(
  ({
    theme: {
      brand: { title = 'Storybook', url = './', image },
    },
  }) => {
    const targetValue = url === './' ? '' : '_blank';
    if (image === undefined && url === null) {
      return <StorybookLogoStyled alt={title} />;
    }
    if (image === undefined && url) {
      return (
        <LogoLink title={title} href={url} target={targetValue}>
          <StorybookLogoStyled alt={title} />
        </LogoLink>
      );
    }
    if (image === null && url === null) {
      return <>{title}</>;
    }
    if (image === null && url) {
      return (
        <LogoLink href={url} target={targetValue} dangerouslySetInnerHTML={{ __html: title }} />
      );
    }
    if (image && url === null) {
      return <Img src={image} alt={title} />;
    }
    if (image && url) {
      return (
        <LogoLink title={title} href={url} target={targetValue}>
          <Img src={image} alt={title} />
        </LogoLink>
      );
    }
    return null;
=======
export const Brand = withTheme(({ theme }) => {
  const { title = 'Storybook', url = './', image } = theme.brand;
  const targetValue = url === './' ? '' : '_blank';

  // When image is explicitly set to null, enable custom HTML support
  if (image === null) {
    if (title === null) return null;
    // eslint-disable-next-line react/no-danger
    if (!url) return <div dangerouslySetInnerHTML={{ __html: title }} />;
    return <LogoLink href={url} target={targetValue} dangerouslySetInnerHTML={{ __html: title }} />;
>>>>>>> 276aa9ba
  }

  const logo = image ? <Img src={image} alt={title} /> : <StorybookLogoStyled alt={title} />;

  if (url) {
    return (
      <LogoLink title={title} href={url} target={targetValue}>
        {logo}
      </LogoLink>
    );
  }

  // The wrapper div serves to prevent image misalignment
  return <div>{logo}</div>;
});<|MERGE_RESOLUTION|>--- conflicted
+++ resolved
@@ -31,44 +31,6 @@
   },
 }));
 
-<<<<<<< HEAD
-export const Brand = withTheme<React.ComponentType<{ theme: Theme }>>(
-  ({
-    theme: {
-      brand: { title = 'Storybook', url = './', image },
-    },
-  }) => {
-    const targetValue = url === './' ? '' : '_blank';
-    if (image === undefined && url === null) {
-      return <StorybookLogoStyled alt={title} />;
-    }
-    if (image === undefined && url) {
-      return (
-        <LogoLink title={title} href={url} target={targetValue}>
-          <StorybookLogoStyled alt={title} />
-        </LogoLink>
-      );
-    }
-    if (image === null && url === null) {
-      return <>{title}</>;
-    }
-    if (image === null && url) {
-      return (
-        <LogoLink href={url} target={targetValue} dangerouslySetInnerHTML={{ __html: title }} />
-      );
-    }
-    if (image && url === null) {
-      return <Img src={image} alt={title} />;
-    }
-    if (image && url) {
-      return (
-        <LogoLink title={title} href={url} target={targetValue}>
-          <Img src={image} alt={title} />
-        </LogoLink>
-      );
-    }
-    return null;
-=======
 export const Brand = withTheme(({ theme }) => {
   const { title = 'Storybook', url = './', image } = theme.brand;
   const targetValue = url === './' ? '' : '_blank';
@@ -79,7 +41,6 @@
     // eslint-disable-next-line react/no-danger
     if (!url) return <div dangerouslySetInnerHTML={{ __html: title }} />;
     return <LogoLink href={url} target={targetValue} dangerouslySetInnerHTML={{ __html: title }} />;
->>>>>>> 276aa9ba
   }
 
   const logo = image ? <Img src={image} alt={title} /> : <StorybookLogoStyled alt={title} />;
