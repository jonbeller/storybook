import window from 'global';
import React, { Component, Fragment } from 'react';
import PropTypes from 'prop-types';
import memoize from 'memoizerific';

import { styled } from '@storybook/theming';
import { SET_CURRENT_STORY } from '@storybook/core-events';
import { types } from '@storybook/addons';
import { Icons, IconButton, TabButton, TabBar, Separator } from '@storybook/components';

import Helmet from 'react-helmet-async';

import { Toolbar } from './toolbar';

import * as S from './components';

import { ZoomProvider, ZoomConsumer, Zoom } from './zoom';
import { Grid, Background, BackgroundProvider, BackgroundConsumer } from './background';

import { IFrame } from './iframe';

const DesktopOnly = styled.span({
  // Hides full screen icon at mobile breakpoint defined in app.js
  '@media (max-width: 599px)': {
    display: 'none',
  },
});
const stringifyQueryParams = queryParams =>
  Object.entries(queryParams).reduce((acc, [k, v]) => {
    return `${acc}&${k}=${v}`;
  }, '');

<<<<<<< HEAD
const renderIframe = (storyId, id, baseUrl, scale, getQueryParams) => (
=======
const renderIframe = (storyId, id, baseUrl, scale, queryParams) => (
>>>>>>> fba0541a
  <IFrame
    key="iframe"
    id="storybook-preview-iframe"
    title={id || 'preview'}
<<<<<<< HEAD
    src={`${baseUrl}?id=${storyId}${getQueryParams()}`}
=======
    src={`${baseUrl}?id=${storyId}${stringifyQueryParams(queryParams)}`}
>>>>>>> fba0541a
    allowFullScreen
    scale={scale}
  />
);

const getElementList = memoize(10)((getFn, type, base) => base.concat(Object.values(getFn(type))));

<<<<<<< HEAD
const ActualPreview = ({ wrappers, id, storyId, active, baseUrl, scale, getQueryParams }) =>
  wrappers.reduceRight(
    (acc, wrapper, index) => wrapper.render({ index, children: acc, id, storyId, active }),
    renderIframe(storyId, id, baseUrl, scale, getQueryParams)
=======
const ActualPreview = ({ wrappers, id, storyId, active, baseUrl, scale, queryParams }) =>
  wrappers.reduceRight(
    (acc, wrapper, index) => wrapper.render({ index, children: acc, id, storyId, active }),
    renderIframe(storyId, id, baseUrl, scale, queryParams)
>>>>>>> fba0541a
  );

const defaultWrappers = [
  { render: p => <div hidden={!p.active}>{p.children}</div> },
  {
    render: p => (
      <BackgroundConsumer>
        {({ value, grid }) => (
          <Background id="storybook-preview-background" value={value}>
            {grid ? <Grid /> : null}
            {p.children}
          </Background>
        )}
      </BackgroundConsumer>
    ),
  },
];

const getTools = memoize(10)(
  (
    getElements,
<<<<<<< HEAD
    getQueryParams,
=======
    queryParams,
>>>>>>> fba0541a
    panels,
    actions,
    options,
    storyId,
    viewMode,
    location,
    path,
    baseUrl
  ) => {
    const tools = getElementList(getElements, types.TOOL, [
      panels.filter(p => p.id !== 'canvas').length
        ? {
            render: () => (
              <Fragment>
                <TabBar key="tabs" scroll={false}>
                  {panels.map((t, index) => {
                    const to = t.route({ storyId, viewMode, path, location });
                    const isActive = t.match({ storyId, viewMode, path, location });
                    return (
                      <S.UnstyledLink key={t.id || `l${index}`} to={to}>
                        <TabButton active={isActive}>{t.title}</TabButton>
                      </S.UnstyledLink>
                    );
                  })}
                </TabBar>
                <Separator />
              </Fragment>
            ),
          }
        : null,
      {
        match: p => p.viewMode === 'story',
        render: () => (
          <Fragment>
            <ZoomConsumer>
              {({ set, value }) => (
                <Zoom key="zoom" current={value} set={v => set(value * v)} reset={() => set(1)} />
              )}
            </ZoomConsumer>
            <Separator />
          </Fragment>
        ),
      },
      {
        match: p => p.viewMode === 'story',
        render: () => (
          <BackgroundConsumer>
            {({ setGrid, grid }) => (
              <IconButton
                active={!!grid}
                key="grid"
                onClick={() => setGrid(!grid)}
                title="Toggle background grid"
              >
                <Icons icon="grid" />
              </IconButton>
            )}
          </BackgroundConsumer>
        ),
      },
    ]);

    const extraTools = getElementList(getElements, types.TOOLEXTRA, [
      {
        match: p => p.viewMode === 'story',
        render: () => (
          <DesktopOnly>
            <IconButton
              key="full"
              onClick={actions.toggleFullscreen}
              title={options.isFullscreen ? 'Exit full screen' : 'Go full screen'}
            >
              <Icons icon={options.isFullscreen ? 'close' : 'expand'} />
            </IconButton>
          </DesktopOnly>
        ),
      },
      {
        match: p => p.viewMode === 'story',
        render: () => (
          <IconButton
            key="opener"
<<<<<<< HEAD
            onClick={() => window.open(`${baseUrl}?id=${storyId}${getQueryParams()}`)}
=======
            onClick={() =>
              window.open(`${baseUrl}?id=${storyId}${stringifyQueryParams(queryParams)}`)
            }
>>>>>>> fba0541a
            title="Open canvas in new tab"
          >
            <Icons icon="share" />
          </IconButton>
        ),
      },
    ]);

    const filter = item =>
      item && (!item.match || item.match({ storyId, viewMode, location, path }));

    const displayItems = list =>
      list.reduce(
        (acc, item, index) =>
          item ? (
            <Fragment key={item.id || item.key || `f-${index}`}>
              {acc}
              {item.render() || item}
            </Fragment>
          ) : (
            acc
          ),
        null
      );

    const left = displayItems(tools.filter(filter));
    const right = displayItems(extraTools.filter(filter));

    return { left, right };
  }
);

class Preview extends Component {
  shouldComponentUpdate({ storyId, viewMode, options }) {
    const { props } = this;

    return (
      options.isFullscreen !== props.options.isFullscreen ||
      options.isToolshown !== props.options.isToolshown ||
      viewMode !== props.viewMode ||
      storyId !== props.storyId
    );
  }

  componentDidUpdate(prevProps) {
    const { api, storyId } = this.props;
    const { storyId: prevStoryId } = prevProps;
    if (storyId && storyId !== prevStoryId) {
      api.emit(SET_CURRENT_STORY, { storyId });
    }
  }

  render() {
    const {
      id,
      path,
      location,
      viewMode,
      storyId,
<<<<<<< HEAD
      getQueryParams,
=======
      queryParams,
>>>>>>> fba0541a
      getElements,
      actions,
      options,
      description,
      baseUrl,
    } = this.props;

    const toolbarHeight = options.isToolshown ? 40 : 0;

    const wrappers = getElementList(getElements, types.PREVIEW, defaultWrappers);
    const panels = getElementList(getElements, types.TAB, [
      {
        route: p => `/story/${p.storyId}`,
        match: p => p.viewMode === 'story',
        render: p => (
          <ZoomConsumer>
            {({ value }) => (
              <ActualPreview
                active={p.active}
                wrappers={wrappers}
                id={id}
                storyId={storyId}
                baseUrl={baseUrl}
<<<<<<< HEAD
                getQueryParams={getQueryParams}
=======
                queryParams={queryParams}
>>>>>>> fba0541a
                scale={value}
              />
            )}
          </ZoomConsumer>
        ),
        title: 'Canvas',
        id: 'canvas',
      },
    ]);
    const { left, right } = getTools(
      getElements,
<<<<<<< HEAD
      getQueryParams,
=======
      queryParams,
>>>>>>> fba0541a
      panels,
      actions,
      options,
      storyId,
      viewMode,
      location,
      path,
      baseUrl
    );

    return (
      <BackgroundProvider>
        <ZoomProvider>
          <Fragment>
            {id === 'main' && (
              <Helmet key="description">
                <title>{description ? `${description} ⋅ ` : ''}Storybook</title>
              </Helmet>
            )}
            <Toolbar key="toolbar" shown={options.isToolshown} border>
              <Fragment key="left">{left}</Fragment>
              <Fragment key="right">{right}</Fragment>
            </Toolbar>
            <S.FrameWrap key="frame" offset={toolbarHeight}>
              {panels.map(p => (
                <Fragment key={p.id || p.key}>
                  {p.render({ active: p.match({ storyId, viewMode, location, path }) })}
                </Fragment>
              ))}
            </S.FrameWrap>
          </Fragment>
        </ZoomProvider>
      </BackgroundProvider>
    );
  }
}
Preview.propTypes = {
  id: PropTypes.string.isRequired,
  description: PropTypes.string,
  api: PropTypes.shape({
    on: PropTypes.func,
    off: PropTypes.func,
    emit: PropTypes.func,
  }).isRequired,
  storyId: PropTypes.string,
  path: PropTypes.string,
  viewMode: PropTypes.oneOf(['story', 'info']),
  location: PropTypes.shape({}).isRequired,
  getElements: PropTypes.func.isRequired,
<<<<<<< HEAD
  getQueryParams: PropTypes.func.isRequired,
=======
  queryParams: PropTypes.shape({}).isRequired,
>>>>>>> fba0541a
  options: PropTypes.shape({
    isFullscreen: PropTypes.bool,
    isToolshown: PropTypes.bool,
  }).isRequired,
  actions: PropTypes.shape({}).isRequired,
  baseUrl: PropTypes.string,
};
Preview.defaultProps = {
  viewMode: undefined,
  storyId: undefined,
  path: undefined,
  description: undefined,
  baseUrl: 'iframe.html',
};

export { Preview };<|MERGE_RESOLUTION|>--- conflicted
+++ resolved
@@ -30,20 +30,12 @@
     return `${acc}&${k}=${v}`;
   }, '');
 
-<<<<<<< HEAD
-const renderIframe = (storyId, id, baseUrl, scale, getQueryParams) => (
-=======
 const renderIframe = (storyId, id, baseUrl, scale, queryParams) => (
->>>>>>> fba0541a
   <IFrame
     key="iframe"
     id="storybook-preview-iframe"
     title={id || 'preview'}
-<<<<<<< HEAD
-    src={`${baseUrl}?id=${storyId}${getQueryParams()}`}
-=======
     src={`${baseUrl}?id=${storyId}${stringifyQueryParams(queryParams)}`}
->>>>>>> fba0541a
     allowFullScreen
     scale={scale}
   />
@@ -51,17 +43,10 @@
 
 const getElementList = memoize(10)((getFn, type, base) => base.concat(Object.values(getFn(type))));
 
-<<<<<<< HEAD
-const ActualPreview = ({ wrappers, id, storyId, active, baseUrl, scale, getQueryParams }) =>
-  wrappers.reduceRight(
-    (acc, wrapper, index) => wrapper.render({ index, children: acc, id, storyId, active }),
-    renderIframe(storyId, id, baseUrl, scale, getQueryParams)
-=======
 const ActualPreview = ({ wrappers, id, storyId, active, baseUrl, scale, queryParams }) =>
   wrappers.reduceRight(
     (acc, wrapper, index) => wrapper.render({ index, children: acc, id, storyId, active }),
     renderIframe(storyId, id, baseUrl, scale, queryParams)
->>>>>>> fba0541a
   );
 
 const defaultWrappers = [
@@ -83,11 +68,7 @@
 const getTools = memoize(10)(
   (
     getElements,
-<<<<<<< HEAD
-    getQueryParams,
-=======
     queryParams,
->>>>>>> fba0541a
     panels,
     actions,
     options,
@@ -170,13 +151,9 @@
         render: () => (
           <IconButton
             key="opener"
-<<<<<<< HEAD
-            onClick={() => window.open(`${baseUrl}?id=${storyId}${getQueryParams()}`)}
-=======
             onClick={() =>
               window.open(`${baseUrl}?id=${storyId}${stringifyQueryParams(queryParams)}`)
             }
->>>>>>> fba0541a
             title="Open canvas in new tab"
           >
             <Icons icon="share" />
@@ -236,11 +213,7 @@
       location,
       viewMode,
       storyId,
-<<<<<<< HEAD
-      getQueryParams,
-=======
       queryParams,
->>>>>>> fba0541a
       getElements,
       actions,
       options,
@@ -264,11 +237,7 @@
                 id={id}
                 storyId={storyId}
                 baseUrl={baseUrl}
-<<<<<<< HEAD
-                getQueryParams={getQueryParams}
-=======
                 queryParams={queryParams}
->>>>>>> fba0541a
                 scale={value}
               />
             )}
@@ -280,11 +249,7 @@
     ]);
     const { left, right } = getTools(
       getElements,
-<<<<<<< HEAD
-      getQueryParams,
-=======
       queryParams,
->>>>>>> fba0541a
       panels,
       actions,
       options,
@@ -334,11 +299,7 @@
   viewMode: PropTypes.oneOf(['story', 'info']),
   location: PropTypes.shape({}).isRequired,
   getElements: PropTypes.func.isRequired,
-<<<<<<< HEAD
-  getQueryParams: PropTypes.func.isRequired,
-=======
   queryParams: PropTypes.shape({}).isRequired,
->>>>>>> fba0541a
   options: PropTypes.shape({
     isFullscreen: PropTypes.bool,
     isToolshown: PropTypes.bool,
