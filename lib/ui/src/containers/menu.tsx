--- conflicted
+++ resolved
@@ -2,11 +2,7 @@
 
 import { Badge } from '@storybook/components';
 import { API } from '@storybook/api';
-<<<<<<< HEAD
-import { useTheme, Theme, darken } from '@storybook/theming';
-=======
 import { useTheme, Theme } from '@storybook/theming';
->>>>>>> 6748cfb4
 
 import { shortcutToHumanString } from '@storybook/api/shortcut';
 import { MenuItemIcon } from '../components/sidebar/Menu';
@@ -59,13 +55,7 @@
       right: shortcutToHumanStringIfEnabled(shortcutKeys.shortcutsPage, enableShortcuts),
       left: <MenuItemIcon />,
       style: {
-<<<<<<< HEAD
-        borderBottom: `4px solid ${
-          theme.base === 'light' ? theme.color.mediumlight : darken(theme.color.darkest)
-        }`,
-=======
         borderBottom: `4px solid ${theme.appBorderColor}`,
->>>>>>> 6748cfb4
       },
     }),
     [api, shortcutToHumanStringIfEnabled, enableShortcuts, shortcutKeys]
