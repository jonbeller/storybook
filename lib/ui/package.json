--- conflicted
+++ resolved
@@ -22,19 +22,9 @@
     "prepare": "node ../../scripts/prepare.js"
   },
   "dependencies": {
-<<<<<<< HEAD
-    "@storybook/addons": "5.2.0-beta.18",
-    "@storybook/addon-actions": "5.2.0-beta.18",
-    "@storybook/addon-knobs": "5.2.0-beta.18",
-    "@storybook/api": "5.2.0-beta.18",
-    "@storybook/channels": "5.2.0-beta.18",
-    "@storybook/client-logger": "5.2.0-beta.18",
-    "@storybook/components": "5.2.0-beta.18",
-    "@storybook/core-events": "5.2.0-beta.18",
-    "@storybook/router": "5.2.0-beta.18",
-    "@storybook/theming": "5.2.0-beta.18",
-=======
     "@storybook/addons": "5.2.0-beta.19",
+    "@storybook/addon-actions": "5.2.0-beta.19",
+    "@storybook/addon-knobs": "5.2.0-beta.19",
     "@storybook/api": "5.2.0-beta.19",
     "@storybook/channels": "5.2.0-beta.19",
     "@storybook/client-logger": "5.2.0-beta.19",
@@ -42,7 +32,6 @@
     "@storybook/core-events": "5.2.0-beta.19",
     "@storybook/router": "5.2.0-beta.19",
     "@storybook/theming": "5.2.0-beta.19",
->>>>>>> 9d0fd166
     "copy-to-clipboard": "^3.0.8",
     "core-js": "^3.0.1",
     "core-js-pure": "^3.0.1",
