--- conflicted
+++ resolved
@@ -52,15 +52,9 @@
   };
 }
 
-<<<<<<< HEAD
 export type RenderPhase = 'loading' | 'rendering' | 'playing' | 'completed' | 'aborted' | 'errored';
 type MaybePromise<T> = Promise<T> | T;
 type StoryCleanupFn = () => MaybePromise<void>;
-=======
-type RenderPhase = 'loading' | 'rendering' | 'playing' | 'completed' | 'aborted' | 'errored';
-type MaybePromise<T> = Promise<T> | T;
-type StoryCleanupFn = () => Promise<void>;
->>>>>>> b9b6e47d
 
 const INVALIDATE = 'INVALIDATE';
 
