import deprecate from 'util-deprecate';
import dedent from 'ts-dedent';
import global from 'global';
import { SynchronousPromise } from 'synchronous-promise';
import Events, { IGNORED_EXCEPTION } from '@storybook/core-events';
import { logger } from '@storybook/client-logger';
import { addons, Channel } from '@storybook/addons';
import {
  AnyFramework,
  StoryId,
  ProjectAnnotations,
  Args,
  Globals,
  ViewMode,
  StoryContextForLoaders,
  StoryContext,
} from '@storybook/csf';
import {
  ModuleImportFn,
  Selection,
  Story,
  RenderContext,
  CSFFile,
  StoryStore,
  StorySpecifier,
  StoryIndex,
} from '@storybook/store';

import { WebProjectAnnotations } from './types';

import { UrlStore } from './UrlStore';
import { WebView } from './WebView';

const { window: globalWindow, AbortController, fetch } = global;

function focusInInput(event: Event) {
  const target = event.target as Element;
  return /input|textarea/i.test(target.tagName) || target.getAttribute('contenteditable') !== null;
}

function createController(): AbortController {
  if (AbortController) return new AbortController();
  // Polyfill for IE11
  return {
    signal: { aborted: false },
    abort() {
      this.signal.aborted = true;
    },
  } as AbortController;
}

export type RenderPhase =
  | 'loading'
  | 'rendering'
  | 'playing'
  | 'played'
  | 'completed'
  | 'aborted'
  | 'errored';
type PromiseLike<T> = Promise<T> | SynchronousPromise<T>;
type MaybePromise<T> = Promise<T> | T;
type StoryCleanupFn = () => MaybePromise<void>;

const STORY_INDEX_PATH = './stories.json';

export class PreviewWeb<TFramework extends AnyFramework> {
  channel: Channel;

  serverChannel?: Channel;

  urlStore: UrlStore;

  storyStore: StoryStore<TFramework>;

  view: WebView;

  getStoryIndex?: () => StoryIndex;

  importFn?: ModuleImportFn;

  renderToDOM: WebProjectAnnotations<TFramework>['renderToDOM'];

  previousSelection: Selection;

  previousStory: Story<TFramework>;

  previousCleanup: StoryCleanupFn;

  abortController: AbortController;

  disableKeyListeners: boolean;

  constructor() {
    this.channel = addons.getChannel();
<<<<<<< HEAD
    if (global.FEATURES?.storyStoreV7) {
=======
    if (FEATURES?.storyStoreV7 && addons.hasServerChannel()) {
>>>>>>> 48d7d608
      this.serverChannel = addons.getServerChannel();
    }
    this.view = new WebView();

    this.urlStore = new UrlStore();
    this.storyStore = new StoryStore();
    // Add deprecated APIs for back-compat
    // @ts-ignore
    this.storyStore.getSelection = deprecate(
      () => this.urlStore.selection,
      dedent`
        \`__STORYBOOK_STORY_STORE__.getSelection()\` is deprecated and will be removed in 7.0.
  
        To get the current selection, use the \`useStoryContext()\` hook from \`@storybook/addons\`.
      `
    );
  }

  // INITIALIZATION

  // NOTE: the reason that the preview and store's initialization code is written in a promise
  // style and not `async-await`, and the use of `SynchronousPromise`s is in order to allow
  // storyshots to immediately call `raw()` on the store without waiting for a later tick.
  // (Even simple things like `Promise.resolve()` and `await` involve the callback happening
  // in the next promise "tick").
  // See the comment in `storyshots-core/src/api/index.ts` for more detail.
  initialize({
    getStoryIndex,
    importFn,
    getProjectAnnotations,
  }: {
    // In the case of the v6 store, we can only get the index from the facade *after*
    // getProjectAnnotations has been run, thus this slightly awkward approach
    getStoryIndex?: () => StoryIndex;
    importFn: ModuleImportFn;
    getProjectAnnotations: () => MaybePromise<WebProjectAnnotations<TFramework>>;
<<<<<<< HEAD
  }): PromiseLike<void> {
    return this.getProjectAnnotationsOrRenderError(getProjectAnnotations).then(
      (projectAnnotations) => {
        this.storyStore.setProjectAnnotations(projectAnnotations);

        this.setupListeners();

        let storyIndexPromise: PromiseLike<StoryIndex>;
        if (global.FEATURES?.storyStoreV7) {
          storyIndexPromise = this.getStoryIndexFromServer();
        } else {
          if (!getStoryIndex) {
            throw new Error('No `getStoryIndex` passed defined in v6 mode');
          }
          storyIndexPromise = SynchronousPromise.resolve().then(getStoryIndex);
        }

        return storyIndexPromise
          .then((storyIndex: StoryIndex) => {
            return this.storyStore
              .initialize({
                storyIndex,
                importFn,
                cache: !global.FEATURES?.storyStoreV7,
              })
              .then(() => {
                if (!global.FEATURES?.storyStoreV7) {
                  this.channel.emit(Events.SET_STORIES, this.storyStore.getSetStoriesPayload());
                }

                this.setGlobalsAndRenderSelection();
              });
          })
          .catch((err) => {
            logger.warn(err);
            this.renderPreviewEntryError(err);
          });
      }
    );
=======
  }) {
    // We save these two on initialization in case `getProjectAnnotations` errors,
    // in which case we may need them later when we recover.
    this.getStoryIndex = getStoryIndex;
    this.importFn = importFn;

    this.setupListeners();

    return this.getProjectAnnotationsOrRenderError(
      getProjectAnnotations
    ).then((projectAnnotations) => this.initializeWithProjectAnnotations(projectAnnotations));
  }

  setupListeners() {
    globalWindow.onkeydown = this.onKeydown.bind(this);

    this.serverChannel?.on(Events.STORY_INDEX_INVALIDATED, this.onStoryIndexChanged.bind(this));

    this.channel.on(Events.SET_CURRENT_STORY, this.onSetCurrentStory.bind(this));
    this.channel.on(Events.UPDATE_QUERY_PARAMS, this.onUpdateQueryParams.bind(this));
    this.channel.on(Events.UPDATE_GLOBALS, this.onUpdateGlobals.bind(this));
    this.channel.on(Events.UPDATE_STORY_ARGS, this.onUpdateArgs.bind(this));
    this.channel.on(Events.RESET_STORY_ARGS, this.onResetArgs.bind(this));
>>>>>>> 48d7d608
  }

  getProjectAnnotationsOrRenderError(
    getProjectAnnotations: () => MaybePromise<WebProjectAnnotations<TFramework>>
  ): PromiseLike<ProjectAnnotations<TFramework>> {
    return SynchronousPromise.resolve()
      .then(getProjectAnnotations)
      .then((projectAnnotations) => {
        this.renderToDOM = projectAnnotations.renderToDOM;
        if (!this.renderToDOM) {
          throw new Error(dedent`
            Expected your framework's preset to export a \`renderToDOM\` field.

            Perhaps it needs to be upgraded for Storybook 6.4?

            More info: https://github.com/storybookjs/storybook/blob/next/MIGRATION.md#mainjs-framework-field          
          `);
        }
        return projectAnnotations;
      })
      .catch((err) => {
        // This is an error extracting the projectAnnotations (i.e. evaluating the previewEntries) and
        // needs to be show to the user as a simple error
        this.renderPreviewEntryError('Error reading preview.js:', err);
        throw err;
      });
  }

  // If initialization gets as far as project annotations, this function runs.
  initializeWithProjectAnnotations(projectAnnotations: WebProjectAnnotations<TFramework>) {
    this.storyStore.setProjectAnnotations(projectAnnotations);

    this.setInitialGlobals();

    let storyIndexPromise: PromiseLike<StoryIndex>;
    if (FEATURES?.storyStoreV7) {
      storyIndexPromise = this.getStoryIndexFromServer();
    } else {
      if (!this.getStoryIndex) {
        throw new Error('No `getStoryIndex` passed defined in v6 mode');
      }
      storyIndexPromise = SynchronousPromise.resolve().then(this.getStoryIndex);
    }

    return storyIndexPromise
      .then((storyIndex: StoryIndex) => this.initializeWithStoryIndex(storyIndex))
      .catch((err) => {
        this.renderPreviewEntryError('Error loading story index:', err);
        throw err;
      });
  }

  async setInitialGlobals() {
    const { globals } = this.urlStore.selectionSpecifier || {};
    if (globals) {
      this.storyStore.globals.updateFromPersisted(globals);
    }
    this.emitGlobals();
  }

  emitGlobals() {
    this.channel.emit(Events.SET_GLOBALS, {
      globals: this.storyStore.globals.get() || {},
      globalTypes: this.storyStore.projectAnnotations.globalTypes || {},
    });
  }

  async getStoryIndexFromServer() {
    const result = await fetch(STORY_INDEX_PATH);
    if (result.status === 200) return result.json() as StoryIndex;

    throw new Error(await result.text());
  }

  // If initialization gets as far as the story index, this function runs.
  initializeWithStoryIndex(storyIndex: StoryIndex) {
    return this.storyStore
      .initialize({
        storyIndex,
        importFn: this.importFn,
        cache: !FEATURES?.storyStoreV7,
      })
      .then(() => {
        if (!FEATURES?.storyStoreV7) {
          this.channel.emit(Events.SET_STORIES, this.storyStore.getSetStoriesPayload());
        }

        return this.selectSpecifiedStory();
      });
  }

  // Use the selection specifier to choose a story, then render it
  async selectSpecifiedStory() {
    if (!this.urlStore.selectionSpecifier) {
      this.renderMissingStory();
      return;
    }

    const { storySpecifier, viewMode, args } = this.urlStore.selectionSpecifier;
    const storyId = this.storyStore.storyIndex.storyIdFromSpecifier(storySpecifier);

    if (!storyId) {
      if (storySpecifier === '*') {
        this.renderMissingStory();
      } else {
        this.renderStoryLoadingException(
          storySpecifier,
          new Error(`Couldn't find story matching ${storySpecifier}.`)
        );
      }

      return;
    }

    this.urlStore.setSelection({ storyId, viewMode });
    this.channel.emit(Events.STORY_SPECIFIED, this.urlStore.selection);

    this.channel.emit(Events.CURRENT_STORY_WAS_SET, this.urlStore.selection);

    await this.renderSelection({ persistedArgs: args });
  }

  // EVENT HANDLERS

  // This happens when a config file gets reloaded
  async onGetProjectAnnotationsChanged({
    getProjectAnnotations,
  }: {
    getProjectAnnotations: () => MaybePromise<ProjectAnnotations<TFramework>>;
  }) {
    const projectAnnotations = await this.getProjectAnnotationsOrRenderError(getProjectAnnotations);
    if (!this.storyStore.projectAnnotations) {
      await this.initializeWithProjectAnnotations(projectAnnotations);
      return;
    }

    await this.storyStore.setProjectAnnotations(projectAnnotations);
    this.emitGlobals();
    this.renderSelection();
  }

  async onStoryIndexChanged() {
    if (!this.storyStore.projectAnnotations) {
      // We haven't successfully set project annotations yet,
      // we need to do that before we can do anything else.
      return;
    }

    try {
      const storyIndex = await this.getStoryIndexFromServer();

      // This is the first time the story index worked, let's load it into the store
      if (!this.storyStore.storyIndex) {
        await this.initializeWithStoryIndex(storyIndex);
      }

      // Update the store with the new stories.
      await this.onStoriesChanged({ storyIndex });
    } catch (err) {
      this.renderPreviewEntryError('Error loading story index:', err);
      throw err;
    }
  }

  // This happens when a glob gets HMR-ed
  async onStoriesChanged({
    importFn,
    storyIndex,
  }: {
    importFn?: ModuleImportFn;
    storyIndex?: StoryIndex;
  }) {
    await this.storyStore.onStoriesChanged({ importFn, storyIndex });
    if (!FEATURES?.storyStoreV7) {
      this.channel.emit(Events.SET_STORIES, await this.storyStore.getSetStoriesPayload());
    }

    if (this.urlStore.selection) {
      await this.renderSelection();
    } else {
      // Our selection has never applied before, but maybe it does now, let's try!
      await this.selectSpecifiedStory();
    }
  }

  onKeydown(event: KeyboardEvent) {
    if (!this.disableKeyListeners && !focusInInput(event)) {
      // We have to pick off the keys of the event that we need on the other side
      const { altKey, ctrlKey, metaKey, shiftKey, key, code, keyCode } = event;
      this.channel.emit(Events.PREVIEW_KEYDOWN, {
        event: { altKey, ctrlKey, metaKey, shiftKey, key, code, keyCode },
      });
    }
  }

  onSetCurrentStory(selection: Selection) {
    this.urlStore.setSelection(selection);
    this.channel.emit(Events.CURRENT_STORY_WAS_SET, this.urlStore.selection);
    this.renderSelection();
  }

  onUpdateQueryParams(queryParams: any) {
    this.urlStore.setQueryParams(queryParams);
  }

  onUpdateGlobals({ globals }: { globals: Globals }) {
    this.storyStore.globals.update(globals);

    this.channel.emit(Events.GLOBALS_UPDATED, {
      globals: this.storyStore.globals.get(),
      initialGlobals: this.storyStore.globals.initialGlobals,
    });
  }

  onUpdateArgs({ storyId, updatedArgs }: { storyId: StoryId; updatedArgs: Args }) {
    this.storyStore.args.update(storyId, updatedArgs);
    this.channel.emit(Events.STORY_ARGS_UPDATED, {
      storyId,
      args: this.storyStore.args.get(storyId),
    });
  }

  async onResetArgs({ storyId, argNames }: { storyId: string; argNames?: string[] }) {
    // NOTE: we have to be careful here and avoid await-ing when updating the current story's args.
    // That's because below in `renderStoryToElement` we have also bound to this event and will
    // render the story in the same tick.
    // However, we can do that safely as the current story is available in `this.previousStory`
    const { initialArgs } =
      storyId === this.previousStory.id
        ? this.previousStory
        : await this.storyStore.loadStory({ storyId });

    const argNamesToReset = argNames || Object.keys(this.storyStore.args.get(storyId));
    const updatedArgs = argNamesToReset.reduce((acc, argName) => {
      acc[argName] = initialArgs[argName];
      return acc;
    }, {} as Partial<Args>);

    this.onUpdateArgs({ storyId, updatedArgs });
  }

<<<<<<< HEAD
  async onStoryIndexChanged() {
    const storyIndex = await this.getStoryIndexFromServer();
    return this.onStoriesChanged({ storyIndex });
  }

  // This happens when a glob gets HMR-ed
  async onStoriesChanged({
    importFn,
    storyIndex,
  }: {
    importFn?: ModuleImportFn;
    storyIndex?: StoryIndex;
  }) {
    await this.storyStore.onStoriesChanged({ importFn, storyIndex });

    if (this.urlStore.selection) {
      await this.renderSelection();
    } else {
      await this.selectSpecifiedStory();
    }

    if (!global.FEATURES?.storyStoreV7) {
      this.channel.emit(Events.SET_STORIES, await this.storyStore.getSetStoriesPayload());
    }
  }

  // This happens when a config file gets reloade
  async onGetProjectAnnotationsChanged({
    getProjectAnnotations,
  }: {
    getProjectAnnotations: () => MaybePromise<ProjectAnnotations<TFramework>>;
  }) {
    const projectAnnotations = await this.getProjectAnnotationsOrRenderError(getProjectAnnotations);
    if (!projectAnnotations) {
      return;
    }

    this.storyStore.setProjectAnnotations(projectAnnotations);
    this.renderSelection();
  }

  async getStoryIndexFromServer() {
    const result = await fetch(STORY_INDEX_PATH);
    if (result.status === 200) return result.json() as StoryIndex;

    throw new Error(await result.text());
  }
=======
  // RENDERING
>>>>>>> 48d7d608

  // We can either have:
  // - a story selected in "story" viewMode,
  //     in which case we render it to the root element, OR
  // - a story selected in "docs" viewMode,
  //     in which case we render the docsPage for that story
  async renderSelection({ persistedArgs }: { persistedArgs?: Args } = {}) {
    const { selection } = this.urlStore;
    if (!selection) {
      throw new Error('Cannot render story as no selection was made');
    }

    const { storyId } = selection;

    let story;
    try {
      story = await this.storyStore.loadStory({ storyId });
    } catch (err) {
      await this.cleanupPreviousRender();
      this.previousStory = null;
      this.renderStoryLoadingException(storyId, err);
      return;
    }

    const storyIdChanged = this.previousSelection?.storyId !== storyId;
    const viewModeChanged = this.previousSelection?.viewMode !== selection.viewMode;

    const implementationChanged =
      !storyIdChanged && this.previousStory && story !== this.previousStory;

    if (persistedArgs) {
      this.storyStore.args.updateFromPersisted(story, persistedArgs);
    }

    // Don't re-render the story if nothing has changed to justify it
    if (this.previousStory && !storyIdChanged && !implementationChanged && !viewModeChanged) {
      this.channel.emit(Events.STORY_UNCHANGED, storyId);
      return;
    }

    await this.cleanupPreviousRender({ unmountDocs: viewModeChanged });

    // If we are rendering something new (as opposed to re-rendering the same or first story), emit
    if (this.previousSelection && (storyIdChanged || viewModeChanged)) {
      this.channel.emit(Events.STORY_CHANGED, storyId);
    }

    // Record the previous selection *before* awaiting the rendering, in cases things change before it is done.
    this.previousSelection = selection;
    this.previousStory = story;

    const { parameters, initialArgs, argTypes, args } = this.storyStore.getStoryContext(story);
    if (global.FEATURES?.storyStoreV7) {
      this.channel.emit(Events.STORY_PREPARED, {
        id: storyId,
        parameters,
        initialArgs,
        argTypes,
        args,
      });
    }

    // For v6 mode / compatibility
    // If the implementation changed, or args were persisted, the args may have changed,
    // and the STORY_PREPARED event above may not be respected.
    if (implementationChanged || persistedArgs) {
      this.channel.emit(Events.STORY_ARGS_UPDATED, { storyId, args });
    }

    if (selection.viewMode === 'docs' || story.parameters.docsOnly) {
      this.previousCleanup = await this.renderDocs({ story });
    } else {
      this.previousCleanup = this.renderStory({ story });
    }
  }

  async renderDocs({ story }: { story: Story<TFramework> }) {
    const { id, title, name } = story;
    const element = this.view.prepareForDocs();
    const csfFile: CSFFile<TFramework> = await this.storyStore.loadCSFFileByStoryId(id);
    const docsContext = {
      id,
      title,
      name,
      // NOTE: these two functions are *sync* so cannot access stories from other CSF files
      storyById: (storyId: StoryId) => this.storyStore.storyFromCSFFile({ storyId, csfFile }),
      componentStories: () => this.storyStore.componentStoriesFromCSFFile({ csfFile }),
      loadStory: (storyId: StoryId) => this.storyStore.loadStory({ storyId }),
      renderStoryToElement: this.renderStoryToElement.bind(this),
      getStoryContext: (renderedStory: Story<TFramework>) =>
        ({
          ...this.storyStore.getStoryContext(renderedStory),
          viewMode: 'docs' as ViewMode,
        } as StoryContextForLoaders<TFramework>),
    };

    const render = async () => {
      const fullDocsContext = {
        ...docsContext,
        // Put all the storyContext fields onto the docs context for back-compat
        ...(!global.FEATURES?.breakingChangesV7 && this.storyStore.getStoryContext(story)),
      };

      (await import('./renderDocs')).renderDocs(story, fullDocsContext, element, () =>
        this.channel.emit(Events.DOCS_RENDERED, id)
      );
    };

    // Initially render right away
    render();

    // Listen to events and re-render
    // NOTE: we aren't checking to see the story args are targetted at the "right" story.
    // This is because we may render >1 story on the page and there is no easy way to keep track
    // of which ones were rendered by the docs page.
    // However, in `modernInlineRender`, the individual stories track their own events as they
    // each call `renderStoryToElement` below.
    if (!global.FEATURES?.modernInlineRender) {
      this.channel.on(Events.UPDATE_GLOBALS, render);
      this.channel.on(Events.UPDATE_STORY_ARGS, render);
      this.channel.on(Events.RESET_STORY_ARGS, render);
    }

    return async () => {
      if (!global.FEATURES?.modernInlineRender) {
        this.channel.off(Events.UPDATE_GLOBALS, render);
        this.channel.off(Events.UPDATE_STORY_ARGS, render);
        this.channel.off(Events.RESET_STORY_ARGS, render);
      }
    };
  }

  renderStory({ story }: { story: Story<TFramework> }) {
    const element = this.view.prepareForStory(story);
    const { id, componentId, title, name } = story;
    const renderContext = {
      componentId,
      title,
      kind: title,
      id,
      name,
      story: name,
      showMain: () => this.view.showMain(),
      showError: (err: { title: string; description: string }) => this.renderError(id, err),
      showException: (err: Error) => this.renderException(id, err),
    };

    return this.renderStoryToElement({ story, renderContext, element });
  }

  // Render a story into a given element and watch for the events that would trigger us
  // to re-render it (plus deal sensibly with things like changing story mid-way through).
  renderStoryToElement({
    story,
    renderContext: renderContextWithoutStoryContext,
    element: canvasElement,
  }: {
    story: Story<TFramework>;
    renderContext: Omit<
      RenderContext<TFramework>,
      'storyContext' | 'storyFn' | 'unboundStoryFn' | 'forceRemount'
    >;
    element: HTMLElement;
  }): StoryCleanupFn {
    const { id, applyLoaders, unboundStoryFn, playFunction } = story;

    let notYetRendered = true;
    let phase: RenderPhase;
    const isPending = () => ['rendering', 'playing'].includes(phase);

    this.abortController = createController();

    const render = async ({ initial = false, forceRemount = false } = {}) => {
      if (forceRemount && !initial) {
        this.abortController.abort();
        this.abortController = createController();
      }

      const abortSignal = this.abortController.signal; // we need a stable reference to the signal
      const runPhase = async (phaseName: RenderPhase, phaseFn?: () => MaybePromise<void>) => {
        phase = phaseName;
        this.channel.emit(Events.STORY_RENDER_PHASE_CHANGED, { newPhase: phase, storyId: id });
        if (phaseFn) await phaseFn();
        if (abortSignal.aborted) {
          phase = 'aborted';
          this.channel.emit(Events.STORY_RENDER_PHASE_CHANGED, { newPhase: phase, storyId: id });
        }
      };

      try {
        let loadedContext: StoryContext<TFramework>;
        await runPhase('loading', async () => {
          loadedContext = await applyLoaders({
            ...this.storyStore.getStoryContext(story),
            viewMode: canvasElement === this.view.storyRoot() ? 'story' : 'docs',
          } as StoryContextForLoaders<TFramework>);
        });
        if (abortSignal.aborted) return;

        const renderStoryContext: StoryContext<TFramework> = {
          ...loadedContext,
          // By this stage, it is possible that new args/globals have been received for this story
          // and we need to ensure we render it with the new values
          ...this.storyStore.getStoryContext(story),
          abortSignal,
          canvasElement,
        };
        const renderContext: RenderContext<TFramework> = {
          ...renderContextWithoutStoryContext,
          forceRemount: forceRemount || notYetRendered,
          storyContext: renderStoryContext,
          storyFn: () => unboundStoryFn(renderStoryContext),
          unboundStoryFn,
        };

        await runPhase('rendering', () => this.renderToDOM(renderContext, canvasElement));
        notYetRendered = false;
        if (abortSignal.aborted) return;

        if (forceRemount && playFunction) {
          this.disableKeyListeners = true;
          await runPhase('playing', () => playFunction(renderContext.storyContext));
          await runPhase('played');
          this.disableKeyListeners = false;
          if (abortSignal.aborted) return;
        }

        await runPhase('completed', () => this.channel.emit(Events.STORY_RENDERED, id));
      } catch (err) {
        renderContextWithoutStoryContext.showException(err);
      }
    };

    // Start the first (initial) render. We don't await here because we need to return the "cleanup"
    // function below right away, so if the user changes story during the first render we can cancel
    // it without having to first wait for it to finish.
    // Whenever the selection changes we want to force the component to be remounted.
    render({ initial: true, forceRemount: true });

    const remountStoryIfMatches = ({ storyId }: { storyId: StoryId }) => {
      if (storyId === story.id) render({ forceRemount: true });
    };
    const rerenderStoryIfMatches = ({ storyId }: { storyId: StoryId }) => {
      if (storyId === story.id) render();
    };

    // Listen to events and re-render story
    // Don't forget to unsubscribe on cleanup
    this.channel.on(Events.UPDATE_GLOBALS, render);
    this.channel.on(Events.FORCE_RE_RENDER, render);
    this.channel.on(Events.FORCE_REMOUNT, remountStoryIfMatches);
    this.channel.on(Events.UPDATE_STORY_ARGS, rerenderStoryIfMatches);
    this.channel.on(Events.RESET_STORY_ARGS, rerenderStoryIfMatches);

    // Cleanup / teardown function invoked on next render (via `cleanupPreviousRender`)
    return async () => {
      // If the story is torn down (either a new story is rendered or the docs page removes it)
      // we need to consider the fact that the initial render may not be finished
      // (possibly the loaders or the play function are still running). We use the controller
      // as a method to abort them, ASAP, but this is not foolproof as we cannot control what
      // happens inside the user's code.
      this.abortController.abort();

      this.storyStore.cleanupStory(story);
      this.channel.off(Events.UPDATE_GLOBALS, render);
      this.channel.off(Events.FORCE_RE_RENDER, render);
      this.channel.off(Events.FORCE_REMOUNT, remountStoryIfMatches);
      this.channel.off(Events.UPDATE_STORY_ARGS, rerenderStoryIfMatches);
      this.channel.off(Events.RESET_STORY_ARGS, rerenderStoryIfMatches);

      // Check if we're done rendering/playing. If not, we may have to reload the page.
      if (!isPending()) return;

      // Wait several ticks that may be needed to handle the abort, then try again.
      // Note that there's a max of 5 nested timeouts before they're no longer "instant".
      await new Promise((resolve) => setTimeout(resolve, 0));
      if (!isPending()) return;

      await new Promise((resolve) => setTimeout(resolve, 0));
      if (!isPending()) return;

      await new Promise((resolve) => setTimeout(resolve, 0));
      if (!isPending()) return;

      // If we still haven't completed, reload the page (iframe) to ensure we have a clean slate
      // for the next render. Since the reload can take a brief moment to happen, we want to stop
      // further rendering by awaiting a never-resolving promise (which is destroyed on reload).
      global.window.location.reload();
      await new Promise(() => {});
    };
  }

  async cleanupPreviousRender({ unmountDocs = true }: { unmountDocs?: boolean } = {}) {
    const previousViewMode = this.previousStory?.parameters?.docsOnly
      ? 'docs'
      : this.previousSelection?.viewMode;

    if (unmountDocs && previousViewMode === 'docs') {
      (await import('./renderDocs')).unmountDocs(this.view.docsRoot());
    }

    if (this.previousCleanup) {
      await this.previousCleanup();
    }
  }

  renderPreviewEntryError(reason: string, err: Error) {
    logger.error(reason);
    logger.error(err);
    this.view.showErrorDisplay(err);
    this.channel.emit(Events.CONFIG_ERROR, err);
  }

  renderMissingStory() {
    logger.error(`No story selected`);
    this.view.showNoPreview();
    this.channel.emit(Events.STORY_MISSING);
  }

  renderStoryLoadingException(storySpecifier: StorySpecifier, err: Error) {
    logger.error(`Unable to load story '${storySpecifier}':`);
    logger.error(err);
    this.view.showErrorDisplay(err);
    this.channel.emit(Events.STORY_MISSING, storySpecifier);
  }

  // renderException is used if we fail to render the story and it is uncaught by the app layer
  renderException(storyId: StoryId, err: Error) {
    this.channel.emit(Events.STORY_THREW_EXCEPTION, err);
    this.channel.emit(Events.STORY_RENDER_PHASE_CHANGED, { newPhase: 'errored', storyId });

    // Ignored exceptions exist for control flow purposes, and are typically handled elsewhere.
    if (err !== IGNORED_EXCEPTION) {
      this.view.showErrorDisplay(err);
      logger.error(`Error rendering story '${storyId}':`);
      logger.error(err);
    }
  }

  // renderError is used by the various app layers to inform the user they have done something
  // wrong -- for instance returned the wrong thing from a story
  renderError(storyId: StoryId, { title, description }: { title: string; description: string }) {
    logger.error(`Error rendering story ${title}: ${description}`);
    this.channel.emit(Events.STORY_ERRORED, { title, description });
    this.channel.emit(Events.STORY_RENDER_PHASE_CHANGED, { newPhase: 'errored', storyId });
    this.view.showErrorDisplay({
      message: title,
      stack: description,
    });
  }
}<|MERGE_RESOLUTION|>--- conflicted
+++ resolved
@@ -92,11 +92,7 @@
 
   constructor() {
     this.channel = addons.getChannel();
-<<<<<<< HEAD
-    if (global.FEATURES?.storyStoreV7) {
-=======
-    if (FEATURES?.storyStoreV7 && addons.hasServerChannel()) {
->>>>>>> 48d7d608
+    if (global.FEATURES?.storyStoreV7 && addons.hasServerChannel()) {
       this.serverChannel = addons.getServerChannel();
     }
     this.view = new WebView();
@@ -133,47 +129,6 @@
     getStoryIndex?: () => StoryIndex;
     importFn: ModuleImportFn;
     getProjectAnnotations: () => MaybePromise<WebProjectAnnotations<TFramework>>;
-<<<<<<< HEAD
-  }): PromiseLike<void> {
-    return this.getProjectAnnotationsOrRenderError(getProjectAnnotations).then(
-      (projectAnnotations) => {
-        this.storyStore.setProjectAnnotations(projectAnnotations);
-
-        this.setupListeners();
-
-        let storyIndexPromise: PromiseLike<StoryIndex>;
-        if (global.FEATURES?.storyStoreV7) {
-          storyIndexPromise = this.getStoryIndexFromServer();
-        } else {
-          if (!getStoryIndex) {
-            throw new Error('No `getStoryIndex` passed defined in v6 mode');
-          }
-          storyIndexPromise = SynchronousPromise.resolve().then(getStoryIndex);
-        }
-
-        return storyIndexPromise
-          .then((storyIndex: StoryIndex) => {
-            return this.storyStore
-              .initialize({
-                storyIndex,
-                importFn,
-                cache: !global.FEATURES?.storyStoreV7,
-              })
-              .then(() => {
-                if (!global.FEATURES?.storyStoreV7) {
-                  this.channel.emit(Events.SET_STORIES, this.storyStore.getSetStoriesPayload());
-                }
-
-                this.setGlobalsAndRenderSelection();
-              });
-          })
-          .catch((err) => {
-            logger.warn(err);
-            this.renderPreviewEntryError(err);
-          });
-      }
-    );
-=======
   }) {
     // We save these two on initialization in case `getProjectAnnotations` errors,
     // in which case we may need them later when we recover.
@@ -197,7 +152,6 @@
     this.channel.on(Events.UPDATE_GLOBALS, this.onUpdateGlobals.bind(this));
     this.channel.on(Events.UPDATE_STORY_ARGS, this.onUpdateArgs.bind(this));
     this.channel.on(Events.RESET_STORY_ARGS, this.onResetArgs.bind(this));
->>>>>>> 48d7d608
   }
 
   getProjectAnnotationsOrRenderError(
@@ -233,7 +187,7 @@
     this.setInitialGlobals();
 
     let storyIndexPromise: PromiseLike<StoryIndex>;
-    if (FEATURES?.storyStoreV7) {
+    if (global.FEATURES?.storyStoreV7) {
       storyIndexPromise = this.getStoryIndexFromServer();
     } else {
       if (!this.getStoryIndex) {
@@ -278,10 +232,10 @@
       .initialize({
         storyIndex,
         importFn: this.importFn,
-        cache: !FEATURES?.storyStoreV7,
+        cache: !global.FEATURES?.storyStoreV7,
       })
       .then(() => {
-        if (!FEATURES?.storyStoreV7) {
+        if (!global.FEATURES?.storyStoreV7) {
           this.channel.emit(Events.SET_STORIES, this.storyStore.getSetStoriesPayload());
         }
 
@@ -371,7 +325,7 @@
     storyIndex?: StoryIndex;
   }) {
     await this.storyStore.onStoriesChanged({ importFn, storyIndex });
-    if (!FEATURES?.storyStoreV7) {
+    if (!global.FEATURES?.storyStoreV7) {
       this.channel.emit(Events.SET_STORIES, await this.storyStore.getSetStoriesPayload());
     }
 
@@ -439,57 +393,7 @@
     this.onUpdateArgs({ storyId, updatedArgs });
   }
 
-<<<<<<< HEAD
-  async onStoryIndexChanged() {
-    const storyIndex = await this.getStoryIndexFromServer();
-    return this.onStoriesChanged({ storyIndex });
-  }
-
-  // This happens when a glob gets HMR-ed
-  async onStoriesChanged({
-    importFn,
-    storyIndex,
-  }: {
-    importFn?: ModuleImportFn;
-    storyIndex?: StoryIndex;
-  }) {
-    await this.storyStore.onStoriesChanged({ importFn, storyIndex });
-
-    if (this.urlStore.selection) {
-      await this.renderSelection();
-    } else {
-      await this.selectSpecifiedStory();
-    }
-
-    if (!global.FEATURES?.storyStoreV7) {
-      this.channel.emit(Events.SET_STORIES, await this.storyStore.getSetStoriesPayload());
-    }
-  }
-
-  // This happens when a config file gets reloade
-  async onGetProjectAnnotationsChanged({
-    getProjectAnnotations,
-  }: {
-    getProjectAnnotations: () => MaybePromise<ProjectAnnotations<TFramework>>;
-  }) {
-    const projectAnnotations = await this.getProjectAnnotationsOrRenderError(getProjectAnnotations);
-    if (!projectAnnotations) {
-      return;
-    }
-
-    this.storyStore.setProjectAnnotations(projectAnnotations);
-    this.renderSelection();
-  }
-
-  async getStoryIndexFromServer() {
-    const result = await fetch(STORY_INDEX_PATH);
-    if (result.status === 200) return result.json() as StoryIndex;
-
-    throw new Error(await result.text());
-  }
-=======
   // RENDERING
->>>>>>> 48d7d608
 
   // We can either have:
   // - a story selected in "story" viewMode,
