{
  "name": "@storybook/router",
  "version": "6.5.0-alpha.30",
  "description": "Core Storybook Router",
  "keywords": [
    "storybook"
  ],
  "homepage": "https://github.com/storybookjs/storybook/tree/main/lib/router",
  "bugs": {
    "url": "https://github.com/storybookjs/storybook/issues"
  },
  "repository": {
    "type": "git",
    "url": "https://github.com/storybookjs/storybook.git",
    "directory": "lib/router"
  },
  "funding": {
    "type": "opencollective",
    "url": "https://opencollective.com/storybook"
  },
  "license": "MIT",
  "sideEffects": false,
  "main": "dist/cjs/index.js",
  "module": "dist/esm/index.js",
  "types": "dist/ts3.9/index.d.ts",
  "typesVersions": {
    "<3.8": {
      "dist/ts3.9/*": [
        "dist/ts3.4/*"
      ]
    }
  },
  "files": [
    "dist/**/*",
    "README.md",
    "*.js",
    "*.d.ts"
  ],
  "scripts": {
    "prepare": "ts-node ../../scripts/prebundle.ts"
  },
  "dependencies": {
<<<<<<< HEAD
    "@storybook/client-logger": "6.5.0-alpha.29",
    "core-js": "^3.8.2"
  },
  "devDependencies": {
=======
    "@storybook/client-logger": "6.5.0-alpha.30",
    "core-js": "^3.8.2",
>>>>>>> 48f5911d
    "fast-deep-equal": "^3.1.3",
    "global": "^4.4.0",
    "history": "5.0.0",
    "lodash": "^4.17.21",
    "memoizerific": "^1.11.3",
    "qs": "^6.10.0",
    "react-router": "6.0.2",
    "react-router-dom": "6.0.2",
    "ts-dedent": "^2.0.0",
    "ts-node": "^10.4.0"
  },
  "peerDependencies": {
    "react": "^16.8.0 || ^17.0.0",
    "react-dom": "^16.8.0 || ^17.0.0"
  },
  "publishConfig": {
    "access": "public"
  },
  "bundlerEntrypoint": "./src/index.ts",
  "gitHead": "a8c2388d04deb833ac39c40f27b0585c47456615",
  "sbmodern": "dist/modern/index.js"
}<|MERGE_RESOLUTION|>--- conflicted
+++ resolved
@@ -40,15 +40,10 @@
     "prepare": "ts-node ../../scripts/prebundle.ts"
   },
   "dependencies": {
-<<<<<<< HEAD
-    "@storybook/client-logger": "6.5.0-alpha.29",
+    "@storybook/client-logger": "6.5.0-alpha.30",
     "core-js": "^3.8.2"
   },
   "devDependencies": {
-=======
-    "@storybook/client-logger": "6.5.0-alpha.30",
-    "core-js": "^3.8.2",
->>>>>>> 48f5911d
     "fast-deep-equal": "^3.1.3",
     "global": "^4.4.0",
     "history": "5.0.0",
