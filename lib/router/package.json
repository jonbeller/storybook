{
  "name": "@storybook/router",
  "version": "6.5.0-alpha.30",
  "description": "Core Storybook Router",
  "keywords": [
    "storybook"
  ],
  "homepage": "https://github.com/storybookjs/storybook/tree/main/lib/router",
  "bugs": {
    "url": "https://github.com/storybookjs/storybook/issues"
  },
  "repository": {
    "type": "git",
    "url": "https://github.com/storybookjs/storybook.git",
    "directory": "lib/router"
  },
  "funding": {
    "type": "opencollective",
    "url": "https://opencollective.com/storybook"
  },
  "license": "MIT",
  "sideEffects": false,
  "main": "dist/cjs/index.js",
  "module": "dist/esm/index.js",
  "types": "dist/ts3.9/index.d.ts",
  "typesVersions": {
    "<3.8": {
      "dist/ts3.9/*": [
        "dist/ts3.4/*"
      ]
    }
  },
  "files": [
    "dist/**/*",
    "README.md",
    "*.js",
    "*.d.ts"
  ],
  "scripts": {
    "prepare": "ts-node ../../scripts/prebundle.ts"
  },
  "dependencies": {
    "@storybook/client-logger": "6.5.0-alpha.30",
    "core-js": "^3.8.2"
  },
  "devDependencies": {
    "fast-deep-equal": "^3.1.3",
    "global": "^4.4.0",
    "history": "5.0.0",
    "lodash": "^4.17.21",
    "memoizerific": "^1.11.3",
    "qs": "^6.10.0",
    "react-router": "6.0.2",
    "react-router-dom": "6.0.2",
    "ts-dedent": "^2.0.0",
    "ts-node": "^10.4.0"
  },
  "peerDependencies": {
    "react": "^16.8.0 || ^17.0.0",
    "react-dom": "^16.8.0 || ^17.0.0"
  },
  "publishConfig": {
    "access": "public"
  },
<<<<<<< HEAD
  "bundlerEntrypoint": "./src/index.ts",
  "gitHead": "a8c2388d04deb833ac39c40f27b0585c47456615",
=======
  "gitHead": "4dc5ec5956f3a8cfb07e3c4b3442fb3f6ac95662",
>>>>>>> be09c8fb
  "sbmodern": "dist/modern/index.js"
}<|MERGE_RESOLUTION|>--- conflicted
+++ resolved
@@ -62,11 +62,7 @@
   "publishConfig": {
     "access": "public"
   },
-<<<<<<< HEAD
   "bundlerEntrypoint": "./src/index.ts",
-  "gitHead": "a8c2388d04deb833ac39c40f27b0585c47456615",
-=======
   "gitHead": "4dc5ec5956f3a8cfb07e3c4b3442fb3f6ac95662",
->>>>>>> be09c8fb
   "sbmodern": "dist/modern/index.js"
 }