--- conflicted
+++ resolved
@@ -46,13 +46,8 @@
     "@babel/types": "^7.12.11",
     "@mdx-js/mdx": "^1.6.22",
     "@storybook/csf": "0.0.1",
-<<<<<<< HEAD
     "@storybook/csf-tools": "workspace:*",
     "@storybook/node-logger": "workspace:*",
-=======
-    "@storybook/csf-tools": "6.4.0-alpha.26",
-    "@storybook/node-logger": "6.4.0-alpha.26",
->>>>>>> a8a41dcf
     "core-js": "^3.8.2",
     "cross-spawn": "^7.0.3",
     "globby": "^11.0.2",
