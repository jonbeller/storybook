--- conflicted
+++ resolved
@@ -1,10 +1,6 @@
 {
   "name": "@storybook/theming",
-<<<<<<< HEAD
-  "version": "6.2.0-alpha.20",
-=======
   "version": "6.2.0-alpha.24",
->>>>>>> 013f2658
   "description": "Core Storybook Components",
   "keywords": [
     "storybook"
@@ -43,21 +39,13 @@
     "@emotion/core": "^10.1.1",
     "@emotion/is-prop-valid": "^0.8.6",
     "@emotion/styled": "^10.0.27",
-<<<<<<< HEAD
-    "@storybook/client-logger": "6.2.0-alpha.20",
-=======
     "@storybook/client-logger": "6.2.0-alpha.24",
->>>>>>> 013f2658
     "core-js": "^3.8.2",
     "deep-object-diff": "^1.1.0",
     "emotion-theming": "^10.0.27",
     "global": "^4.4.0",
     "memoizerific": "^1.11.3",
-<<<<<<< HEAD
     "polished": "^4.0.5",
-=======
-    "polished": "^3.6.7",
->>>>>>> 013f2658
     "resolve-from": "^5.0.0",
     "ts-dedent": "^2.0.0"
   },
@@ -68,9 +56,5 @@
   "publishConfig": {
     "access": "public"
   },
-<<<<<<< HEAD
   "gitHead": "20db16edcd0c76c54f0d80970a288ec94ebd19e6"
-=======
-  "gitHead": "8001ec00b1023170e0a57f53edad61f3afe1b111"
->>>>>>> 013f2658
 }