{
  "name": "@storybook/theming",
  "version": "6.2.0-beta.13",
  "description": "Core Storybook Components",
  "keywords": [
    "storybook"
  ],
  "homepage": "https://github.com/storybookjs/storybook/tree/master/lib/theming",
  "bugs": {
    "url": "https://github.com/storybookjs/storybook/issues"
  },
  "repository": {
    "type": "git",
    "url": "https://github.com/storybookjs/storybook.git",
    "directory": "lib/theming"
  },
  "license": "MIT",
<<<<<<< HEAD
  "main": "dist/index.js",
  "types": "dist/index.d.ts",
=======
  "sideEffects": false,
  "main": "dist/cjs/index.js",
  "module": "dist/esm/index.js",
  "types": "dist/ts3.9/index.d.ts",
  "typesVersions": {
    "<3.8": {
      "*": [
        "dist/ts3.4/*"
      ]
    }
  },
>>>>>>> 276aa9ba
  "files": [
    "dist/**/*",
    "README.md",
    "*.js",
    "*.d.ts"
  ],
  "scripts": {
    "prepare": "node ../../scripts/prepare.js"
  },
  "dependencies": {
<<<<<<< HEAD
    "@emotion/is-prop-valid": "^1.0.0",
    "@emotion/react": "^11.0.0",
    "@emotion/serialize": "^1.0.0",
    "@emotion/styled": "^11.0.0",
    "@storybook/client-logger": "6.1.8",
    "core-js": "^3.0.1",
    "deep-object-diff": "^1.1.0",
    "global": "^4.3.2",
=======
    "@emotion/core": "^10.1.1",
    "@emotion/is-prop-valid": "^0.8.6",
    "@emotion/styled": "^10.0.27",
    "@storybook/client-logger": "6.2.0-beta.13",
    "core-js": "^3.8.2",
    "deep-object-diff": "^1.1.0",
    "emotion-theming": "^10.0.27",
    "global": "^4.4.0",
>>>>>>> 276aa9ba
    "memoizerific": "^1.11.3",
    "polished": "^4.0.5",
    "resolve-from": "^5.0.0",
    "ts-dedent": "^2.0.0"
  },
  "peerDependencies": {
    "react": "^16.8.0 || ^17.0.0",
    "react-dom": "^16.8.0 || ^17.0.0"
  },
  "publishConfig": {
    "access": "public"
  },
<<<<<<< HEAD
  "gitHead": "6c4d0ed4beea726a121cddd365cc5258d6828be9",
  "typesVersions": {
    "<3.8": {
      "*": [
        "ts3.4/*"
      ]
    }
  }
=======
  "gitHead": "9b7aad4bda5a705ae6faaaaae64c0eaee4cf99c5"
>>>>>>> 276aa9ba
}<|MERGE_RESOLUTION|>--- conflicted
+++ resolved
@@ -15,10 +15,6 @@
     "directory": "lib/theming"
   },
   "license": "MIT",
-<<<<<<< HEAD
-  "main": "dist/index.js",
-  "types": "dist/index.d.ts",
-=======
   "sideEffects": false,
   "main": "dist/cjs/index.js",
   "module": "dist/esm/index.js",
@@ -30,7 +26,6 @@
       ]
     }
   },
->>>>>>> 276aa9ba
   "files": [
     "dist/**/*",
     "README.md",
@@ -41,25 +36,14 @@
     "prepare": "node ../../scripts/prepare.js"
   },
   "dependencies": {
-<<<<<<< HEAD
     "@emotion/is-prop-valid": "^1.0.0",
     "@emotion/react": "^11.0.0",
     "@emotion/serialize": "^1.0.0",
     "@emotion/styled": "^11.0.0",
-    "@storybook/client-logger": "6.1.8",
-    "core-js": "^3.0.1",
-    "deep-object-diff": "^1.1.0",
-    "global": "^4.3.2",
-=======
-    "@emotion/core": "^10.1.1",
-    "@emotion/is-prop-valid": "^0.8.6",
-    "@emotion/styled": "^10.0.27",
     "@storybook/client-logger": "6.2.0-beta.13",
     "core-js": "^3.8.2",
     "deep-object-diff": "^1.1.0",
-    "emotion-theming": "^10.0.27",
     "global": "^4.4.0",
->>>>>>> 276aa9ba
     "memoizerific": "^1.11.3",
     "polished": "^4.0.5",
     "resolve-from": "^5.0.0",
@@ -72,16 +56,5 @@
   "publishConfig": {
     "access": "public"
   },
-<<<<<<< HEAD
-  "gitHead": "6c4d0ed4beea726a121cddd365cc5258d6828be9",
-  "typesVersions": {
-    "<3.8": {
-      "*": [
-        "ts3.4/*"
-      ]
-    }
-  }
-=======
   "gitHead": "9b7aad4bda5a705ae6faaaaae64c0eaee4cf99c5"
->>>>>>> 276aa9ba
 }