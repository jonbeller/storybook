--- conflicted
+++ resolved
@@ -41,7 +41,6 @@
   },
   "dependencies": {
     "@reach/router": "^1.3.4",
-<<<<<<< HEAD
     "@storybook/channels": "workspace:*",
     "@storybook/client-logger": "workspace:*",
     "@storybook/core-events": "workspace:*",
@@ -49,15 +48,6 @@
     "@storybook/router": "workspace:*",
     "@storybook/semver": "^7.3.2",
     "@storybook/theming": "workspace:*",
-=======
-    "@storybook/channels": "6.4.0-alpha.26",
-    "@storybook/client-logger": "6.4.0-alpha.26",
-    "@storybook/core-events": "6.4.0-alpha.26",
-    "@storybook/csf": "0.0.1",
-    "@storybook/router": "6.4.0-alpha.26",
-    "@storybook/semver": "^7.3.2",
-    "@storybook/theming": "6.4.0-alpha.26",
->>>>>>> a8a41dcf
     "@types/reach__router": "^1.3.7",
     "core-js": "^3.8.2",
     "fast-deep-equal": "^3.1.3",
