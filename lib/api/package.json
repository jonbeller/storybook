{
  "name": "@storybook/api",
  "version": "6.4.0-alpha.6",
  "description": "Core Storybook API & Context",
  "keywords": [
    "storybook"
  ],
  "homepage": "https://github.com/storybookjs/storybook/tree/master/lib/api",
  "bugs": {
    "url": "https://github.com/storybookjs/storybook/issues"
  },
  "repository": {
    "type": "git",
    "url": "https://github.com/storybookjs/storybook.git"
  },
  "funding": {
    "type": "opencollective",
    "url": "https://opencollective.com/storybook"
  },
  "license": "MIT",
  "main": "dist/cjs/index.js",
  "module": "dist/esm/index.js",
  "types": "dist/ts3.9/index.d.ts",
  "typesVersions": {
    "<3.8": {
      "*": [
        "dist/ts3.4/*"
      ]
    }
  },
  "files": [
    "dist/**/*",
    "README.md",
    "*.js",
    "*.d.ts"
  ],
  "scripts": {
    "prepare": "node ../../scripts/prepare.js"
  },
  "dependencies": {
    "@reach/router": "^1.3.4",
    "@storybook/channels": "6.4.0-alpha.6",
    "@storybook/client-logger": "6.4.0-alpha.6",
    "@storybook/core-events": "6.4.0-alpha.6",
    "@storybook/csf": "0.0.1",
<<<<<<< HEAD
    "@storybook/global-root": "6.4.0-alpha.3",
    "@storybook/router": "6.4.0-alpha.3",
    "@storybook/semver": "^7.3.2",
    "@storybook/theming": "6.4.0-alpha.3",
=======
    "@storybook/router": "6.4.0-alpha.6",
    "@storybook/semver": "^7.3.2",
    "@storybook/theming": "6.4.0-alpha.6",
    "@types/reach__router": "^1.3.7",
>>>>>>> cbbef5be
    "core-js": "^3.8.2",
    "fast-deep-equal": "^3.1.3",
    "lodash": "^4.17.20",
    "memoizerific": "^1.11.3",
    "qs": "^6.10.0",
    "regenerator-runtime": "^0.13.7",
    "store2": "^2.12.0",
    "telejson": "^5.3.2",
    "ts-dedent": "^2.0.0",
    "util-deprecate": "^1.0.2"
  },
  "devDependencies": {
    "@types/lodash": "^4.14.167",
    "@types/reach__router": "^1.3.7",
    "@types/semver": "^7.3.4",
    "flush-promises": "^1.0.2",
    "preval.macro": "^5.0.0"
  },
  "peerDependencies": {
    "react": "^16.8.0 || ^17.0.0",
    "react-dom": "^16.8.0 || ^17.0.0"
  },
  "publishConfig": {
    "access": "public"
  },
  "gitHead": "e15d4e0276d925a601ee25fd819d5f050920e1ab",
  "sbmodern": "dist/modern/index.js"
}<|MERGE_RESOLUTION|>--- conflicted
+++ resolved
@@ -43,17 +43,11 @@
     "@storybook/client-logger": "6.4.0-alpha.6",
     "@storybook/core-events": "6.4.0-alpha.6",
     "@storybook/csf": "0.0.1",
-<<<<<<< HEAD
-    "@storybook/global-root": "6.4.0-alpha.3",
-    "@storybook/router": "6.4.0-alpha.3",
-    "@storybook/semver": "^7.3.2",
-    "@storybook/theming": "6.4.0-alpha.3",
-=======
+    "@storybook/global-root": "6.4.0-alpha.6",
     "@storybook/router": "6.4.0-alpha.6",
     "@storybook/semver": "^7.3.2",
     "@storybook/theming": "6.4.0-alpha.6",
     "@types/reach__router": "^1.3.7",
->>>>>>> cbbef5be
     "core-js": "^3.8.2",
     "fast-deep-equal": "^3.1.3",
     "lodash": "^4.17.20",
