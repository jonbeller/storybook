--- conflicted
+++ resolved
@@ -20,20 +20,12 @@
     "prepare": "node ./scripts/generateVersion.js && node ../../scripts/prepare.js"
   },
   "dependencies": {
-<<<<<<< HEAD
     "@types/semver": "^5.5.0",
-    "@storybook/channels": "5.1.0-alpha.24",
-    "@storybook/client-logger": "5.1.0-alpha.24",
-    "@storybook/core-events": "5.1.0-alpha.24",
-    "@storybook/router": "5.1.0-alpha.24",
-    "@storybook/theming": "5.1.0-alpha.24",
-=======
     "@storybook/channels": "5.1.0-alpha.28",
     "@storybook/client-logger": "5.1.0-alpha.28",
     "@storybook/core-events": "5.1.0-alpha.28",
     "@storybook/router": "5.1.0-alpha.28",
     "@storybook/theming": "5.1.0-alpha.28",
->>>>>>> 2887028a
     "core-js": "^2.6.5",
     "fast-deep-equal": "^2.0.1",
     "global": "^4.3.2",
