<<<<<<< HEAD
export const version = '6.0.0-beta.39';
=======
export const version = '6.0.0-beta.43';
>>>>>>> d706f556
<|MERGE_RESOLUTION|>--- conflicted
+++ resolved
@@ -1,5 +1 @@
-<<<<<<< HEAD
-export const version = '6.0.0-beta.39';
-=======
-export const version = '6.0.0-beta.43';
->>>>>>> d706f556
+export const version = '6.0.0-beta.43';