<<<<<<< HEAD
export const version = '6.0.0-beta.30';
=======
export const version = '6.0.0-beta.31';
>>>>>>> efbf22a2
<|MERGE_RESOLUTION|>--- conflicted
+++ resolved
@@ -1,5 +1 @@
-<<<<<<< HEAD
-export const version = '6.0.0-beta.30';
-=======
-export const version = '6.0.0-beta.31';
->>>>>>> efbf22a2
+export const version = '6.0.0-beta.31';