{
  "name": "@storybook/core-server",
  "version": "6.4.0-beta.24",
  "description": "Storybook framework-agnostic API",
  "keywords": [
    "storybook"
  ],
  "homepage": "https://github.com/storybookjs/storybook/tree/main/lib/core",
  "bugs": {
    "url": "https://github.com/storybookjs/storybook/issues"
  },
  "repository": {
    "type": "git",
    "url": "https://github.com/storybookjs/storybook.git",
    "directory": "lib/core"
  },
  "funding": {
    "type": "opencollective",
    "url": "https://opencollective.com/storybook"
  },
  "license": "MIT",
  "main": "dist/cjs/index.js",
  "module": "dist/esm/index.js",
  "types": "dist/ts3.9/index.d.ts",
  "typesVersions": {
    "<3.8": {
      "dist/ts3.9/*": [
        "dist/ts3.4/*"
      ]
    }
  },
  "files": [
    "dist/**/*",
    "dll/**/*",
    "types/**/*",
    "*.js",
    "*.d.ts"
  ],
  "scripts": {
    "prepare": "node ../../scripts/prepare.js"
  },
  "dependencies": {
    "@discoveryjs/json-ext": "^0.5.3",
<<<<<<< HEAD
    "@storybook/builder-webpack4": "6.4.0-beta.23",
    "@storybook/core-client": "6.4.0-beta.23",
    "@storybook/core-common": "6.4.0-beta.23",
    "@storybook/core-events": "6.4.0-beta.23",
=======
    "@storybook/builder-webpack4": "6.4.0-beta.24",
    "@storybook/core-client": "6.4.0-beta.24",
    "@storybook/core-common": "6.4.0-beta.24",
>>>>>>> 9b9fa48f
    "@storybook/csf": "0.0.2--canary.87bc651.0",
    "@storybook/csf-tools": "6.4.0-beta.24",
    "@storybook/manager-webpack4": "6.4.0-beta.24",
    "@storybook/node-logger": "6.4.0-beta.24",
    "@storybook/semver": "^7.3.2",
    "@storybook/store": "6.4.0-beta.24",
    "@types/node": "^14.0.10",
    "@types/node-fetch": "^2.5.7",
    "@types/pretty-hrtime": "^1.0.0",
    "@types/webpack": "^4.41.26",
    "better-opn": "^2.1.1",
    "boxen": "^5.1.2",
    "chalk": "^4.1.0",
    "cli-table3": "0.6.0",
    "commander": "^6.2.1",
    "compression": "^1.7.4",
    "core-js": "^3.8.2",
    "cpy": "^8.1.2",
    "detect-port": "^1.3.0",
    "express": "^4.17.1",
    "file-system-cache": "^1.0.5",
    "fs-extra": "^9.0.1",
    "globby": "^11.0.2",
    "ip": "^1.1.5",
    "lodash": "^4.17.20",
    "node-fetch": "^2.6.1",
    "pretty-hrtime": "^1.0.3",
    "prompts": "^2.4.0",
    "regenerator-runtime": "^0.13.7",
    "serve-favicon": "^2.5.0",
    "slash": "^3.0.0",
    "telejson": "^5.3.3",
    "ts-dedent": "^2.0.0",
    "util-deprecate": "^1.0.2",
    "watchpack": "^2.2.0",
    "webpack": "4",
    "ws": "^8.2.3"
  },
  "devDependencies": {
    "@storybook/builder-webpack5": "6.4.0-beta.24",
    "@types/compression": "^1.7.0",
    "@types/ip": "^1.1.0",
    "@types/serve-favicon": "^2.5.2",
    "@types/ws": "^8",
    "jest-specific-snapshot": "^4.0.0"
  },
  "peerDependencies": {
    "@storybook/builder-webpack5": "6.4.0-beta.24",
    "@storybook/manager-webpack5": "6.4.0-beta.24",
    "react": "^16.8.0 || ^17.0.0",
    "react-dom": "^16.8.0 || ^17.0.0"
  },
  "peerDependenciesMeta": {
    "@storybook/builder-webpack5": {
      "optional": true
    },
    "@storybook/manager-webpack5": {
      "optional": true
    },
    "typescript": {
      "optional": true
    }
  },
  "publishConfig": {
    "access": "public"
  },
  "gitHead": "f53ba4d7210b5c4809d57c74d7a42314172aa63e",
  "sbmodern": "dist/modern/index.js"
}<|MERGE_RESOLUTION|>--- conflicted
+++ resolved
@@ -41,16 +41,10 @@
   },
   "dependencies": {
     "@discoveryjs/json-ext": "^0.5.3",
-<<<<<<< HEAD
-    "@storybook/builder-webpack4": "6.4.0-beta.23",
-    "@storybook/core-client": "6.4.0-beta.23",
-    "@storybook/core-common": "6.4.0-beta.23",
-    "@storybook/core-events": "6.4.0-beta.23",
-=======
     "@storybook/builder-webpack4": "6.4.0-beta.24",
     "@storybook/core-client": "6.4.0-beta.24",
     "@storybook/core-common": "6.4.0-beta.24",
->>>>>>> 9b9fa48f
+    "@storybook/core-events": "6.4.0-beta.24",
     "@storybook/csf": "0.0.2--canary.87bc651.0",
     "@storybook/csf-tools": "6.4.0-beta.24",
     "@storybook/manager-webpack4": "6.4.0-beta.24",
