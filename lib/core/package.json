--- conflicted
+++ resolved
@@ -37,10 +37,6 @@
     "@storybook/node-logger": "4.0.0-rc.0",
     "@storybook/ui": "4.0.0-rc.0",
     "airbnb-js-shims": "^1 || ^2",
-<<<<<<< HEAD
-=======
-    "autoprefixer": "^9.2.0",
->>>>>>> 1f127f0b
     "babel-plugin-macros": "^2.4.2",
     "babel-preset-minify": "^0.5.0",
     "boxen": "^2.0.0",
