{
  "name": "@storybook/core",
  "version": "4.0.0-alpha.21",
  "description": "Storybook framework-agnostic API",
  "homepage": "https://github.com/storybooks/storybook/tree/master/lib/core",
  "bugs": {
    "url": "https://github.com/storybooks/storybook/issues"
  },
  "repository": {
    "type": "git",
    "url": "https://github.com/storybooks/storybook.git"
  },
  "license": "MIT",
  "main": "dist/client/index.js",
  "scripts": {
    "prepare": "node ../../scripts/prepare.js"
  },
  "dependencies": {
    "@babel/plugin-proposal-class-properties": "^7.1.0",
    "@babel/plugin-transform-regenerator": "^7.0.0",
    "@babel/plugin-transform-runtime": "^7.1.0",
    "@babel/preset-env": "^7.1.0",
    "@babel/runtime": "^7.0.0",
    "@emotion/core": "0.13.0",
    "@emotion/provider": "0.11.1",
    "@emotion/styled": "0.10.5",
    "@storybook/addons": "4.0.0-alpha.21",
    "@storybook/channel-postmessage": "4.0.0-alpha.21",
    "@storybook/client-logger": "4.0.0-alpha.21",
    "@storybook/core-events": "4.0.0-alpha.21",
    "@storybook/node-logger": "4.0.0-alpha.21",
    "@storybook/ui": "4.0.0-alpha.21",
<<<<<<< HEAD
    "airbnb-js-shims": "^2.1.0",
    "autoprefixer": "^9.1.0",
    "babel-plugin-emotion": "^9.2.6",
    "babel-plugin-macros": "^2.3.0",
=======
    "airbnb-js-shims": "^1 || ^2",
    "autoprefixer": "^9.1.3",
    "babel-plugin-macros": "^2.2.2",
>>>>>>> 115a2fca
    "babel-preset-minify": "canary",
    "case-sensitive-paths-webpack-plugin": "^2.1.2",
    "chalk": "^2.4.1",
    "commander": "^2.17.0",
    "core-js": "^2.5.7",
    "css-loader": "^1.0.0",
    "detect-port": "^1.2.3",
    "dotenv-webpack": "^1.5.7",
    "ejs": "^2.6.1",
    "express": "^4.16.3",
    "file-loader": "^2.0.0",
    "find-cache-dir": "^2.0.0",
    "generate-page-webpack-plugin": "^1.1.0",
    "global": "^4.3.2",
    "inquirer": "^6.2.0",
    "interpret": "^1.1.0",
    "json5": "^2.0.1",
    "memoizee": "^0.4.14",
    "object.omit": "^3.0.0",
    "opn": "^5.3.0",
    "postcss-flexbugs-fixes": "^4.1.0",
    "postcss-loader": "^3.0.0",
    "prop-types": "^15.6.2",
    "qs": "^6.5.2",
    "raw-loader": "^0.5.1",
    "react-dev-utils": "6.0.0-next.3e165448",
    "resolve": "^1.8.1",
    "semver": "^5.5.1",
    "serve-favicon": "^2.5.0",
    "shelljs": "^0.8.2",
    "style-loader": "^0.23.0",
    "svg-url-loader": "^2.3.2",
    "universal-dotenv": "^1.9.0",
    "url-loader": "^1.1.1",
    "webpack": "^4.17.1",
    "webpack-dev-middleware": "^3.2.0",
    "webpack-hot-middleware": "^2.22.3"
  },
  "devDependencies": {
    "mock-fs": "^4.5.0"
  },
  "peerDependencies": {
    "babel-loader": "^7.0.0 || ^8.0.0",
    "react": ">=15.0.0",
    "react-dom": ">=15.0.0"
  }
}<|MERGE_RESOLUTION|>--- conflicted
+++ resolved
@@ -30,16 +30,10 @@
     "@storybook/core-events": "4.0.0-alpha.21",
     "@storybook/node-logger": "4.0.0-alpha.21",
     "@storybook/ui": "4.0.0-alpha.21",
-<<<<<<< HEAD
-    "airbnb-js-shims": "^2.1.0",
-    "autoprefixer": "^9.1.0",
+    "airbnb-js-shims": "^1 || ^2",
+    "autoprefixer": "^9.1.3",
     "babel-plugin-emotion": "^9.2.6",
     "babel-plugin-macros": "^2.3.0",
-=======
-    "airbnb-js-shims": "^1 || ^2",
-    "autoprefixer": "^9.1.3",
-    "babel-plugin-macros": "^2.2.2",
->>>>>>> 115a2fca
     "babel-preset-minify": "canary",
     "case-sensitive-paths-webpack-plugin": "^2.1.2",
     "chalk": "^2.4.1",
