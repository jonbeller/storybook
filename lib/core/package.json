{
  "name": "@storybook/core",
  "version": "6.1.0-alpha.11",
  "description": "Storybook framework-agnostic API",
  "keywords": [
    "storybook"
  ],
  "homepage": "https://github.com/storybookjs/storybook/tree/master/lib/core",
  "bugs": {
    "url": "https://github.com/storybookjs/storybook/issues"
  },
  "repository": {
    "type": "git",
    "url": "https://github.com/storybookjs/storybook.git",
    "directory": "lib/core"
  },
  "license": "MIT",
  "main": "dist/client/index.js",
  "types": "dist/client/index.d.ts",
  "files": [
    "dist/**/*",
    "dll/**/*",
    "types/**/*",
    "README.md",
    "*.js",
    "*.d.ts",
    "ts3.4/**/*"
  ],
  "scripts": {
    "prepare": "node ../../scripts/prepare.js"
  },
  "dependencies": {
    "@babel/core": "^7.11.5",
    "@babel/plugin-proposal-class-properties": "^7.10.4",
    "@babel/plugin-proposal-decorators": "^7.10.5",
    "@babel/plugin-proposal-export-default-from": "^7.10.4",
    "@babel/plugin-proposal-nullish-coalescing-operator": "^7.10.4",
    "@babel/plugin-proposal-object-rest-spread": "^7.11.0",
    "@babel/plugin-proposal-optional-chaining": "^7.11.0",
    "@babel/plugin-proposal-private-methods": "^7.10.4",
    "@babel/plugin-syntax-dynamic-import": "^7.8.3",
<<<<<<< HEAD
    "@babel/plugin-transform-arrow-functions": "^7.10.4",
    "@babel/plugin-transform-block-scoping": "^7.11.1",
    "@babel/plugin-transform-classes": "^7.10.4",
    "@babel/plugin-transform-destructuring": "^7.10.4",
    "@babel/plugin-transform-for-of": "^7.10.4",
    "@babel/plugin-transform-parameters": "^7.10.5",
    "@babel/plugin-transform-shorthand-properties": "^7.10.4",
    "@babel/plugin-transform-spread": "^7.11.0",
    "@babel/plugin-transform-template-literals": "^7.10.5",
    "@babel/preset-env": "^7.11.5",
    "@babel/preset-react": "^7.10.4",
    "@babel/preset-typescript": "^7.10.4",
    "@babel/register": "^7.11.5",
    "@storybook/addons": "6.1.0-alpha.10",
    "@storybook/api": "6.1.0-alpha.10",
    "@storybook/channel-postmessage": "6.1.0-alpha.10",
    "@storybook/channels": "6.1.0-alpha.10",
    "@storybook/client-api": "6.1.0-alpha.10",
    "@storybook/client-logger": "6.1.0-alpha.10",
    "@storybook/components": "6.1.0-alpha.10",
    "@storybook/core-events": "6.1.0-alpha.10",
=======
    "@babel/plugin-transform-arrow-functions": "^7.8.3",
    "@babel/plugin-transform-block-scoping": "^7.8.3",
    "@babel/plugin-transform-classes": "^7.9.5",
    "@babel/plugin-transform-destructuring": "^7.9.5",
    "@babel/plugin-transform-for-of": "^7.9.0",
    "@babel/plugin-transform-parameters": "^7.9.5",
    "@babel/plugin-transform-shorthand-properties": "^7.8.3",
    "@babel/plugin-transform-spread": "^7.8.3",
    "@babel/plugin-transform-template-literals": "^7.8.3",
    "@babel/preset-env": "^7.9.6",
    "@babel/preset-react": "^7.8.3",
    "@babel/preset-typescript": "^7.9.0",
    "@babel/register": "^7.10.5",
    "@storybook/addons": "6.1.0-alpha.11",
    "@storybook/api": "6.1.0-alpha.11",
    "@storybook/channel-postmessage": "6.1.0-alpha.11",
    "@storybook/channels": "6.1.0-alpha.11",
    "@storybook/client-api": "6.1.0-alpha.11",
    "@storybook/client-logger": "6.1.0-alpha.11",
    "@storybook/components": "6.1.0-alpha.11",
    "@storybook/core-events": "6.1.0-alpha.11",
>>>>>>> 139fdd01
    "@storybook/csf": "0.0.1",
    "@storybook/node-logger": "6.1.0-alpha.11",
    "@storybook/router": "6.1.0-alpha.11",
    "@storybook/semver": "^7.3.2",
    "@storybook/theming": "6.1.0-alpha.11",
    "@storybook/ui": "6.1.0-alpha.11",
    "@types/glob-base": "^0.3.0",
    "@types/micromatch": "^4.0.1",
    "@types/node-fetch": "^2.5.4",
    "airbnb-js-shims": "^2.2.1",
    "ansi-to-html": "^0.6.11",
    "autoprefixer": "^9.7.2",
    "babel-loader": "^8.0.6",
    "babel-plugin-emotion": "^10.0.20",
    "babel-plugin-macros": "^2.8.0",
    "babel-preset-minify": "^0.5.0 || 0.6.0-alpha.5",
    "better-opn": "^2.0.0",
    "boxen": "^4.1.0",
    "case-sensitive-paths-webpack-plugin": "^2.2.0",
    "chalk": "^4.0.0",
    "cli-table3": "0.6.0",
    "commander": "^5.0.0",
    "core-js": "^3.0.1",
    "css-loader": "^3.5.3",
    "detect-port": "^1.3.0",
    "dotenv-webpack": "^1.7.0",
    "ejs": "^3.1.2",
    "express": "^4.17.0",
    "file-loader": "^6.0.0",
    "file-system-cache": "^1.0.5",
    "find-up": "^4.1.0",
    "fork-ts-checker-webpack-plugin": "^4.1.4",
    "fs-extra": "^9.0.0",
    "glob": "^7.1.6",
    "glob-base": "^0.3.0",
    "glob-promise": "^3.4.0",
    "global": "^4.3.2",
    "html-webpack-plugin": "^4.2.1",
    "inquirer": "^7.0.0",
    "interpret": "^2.0.0",
    "ip": "^1.1.5",
    "json5": "^2.1.1",
    "lazy-universal-dotenv": "^3.0.1",
    "micromatch": "^4.0.2",
    "node-fetch": "^2.6.0",
    "pkg-dir": "^4.2.0",
    "pnp-webpack-plugin": "1.6.4",
    "postcss-flexbugs-fixes": "^4.1.0",
    "postcss-loader": "^3.0.0",
    "pretty-hrtime": "^1.0.3",
    "qs": "^6.6.0",
    "raw-loader": "^4.0.1",
    "react": "^16.8.3",
    "react-dev-utils": "^10.0.0",
    "react-dom": "^16.8.3",
    "regenerator-runtime": "^0.13.3",
    "resolve-from": "^5.0.0",
    "serve-favicon": "^2.5.0",
    "shelljs": "^0.8.3",
    "stable": "^0.1.8",
    "style-loader": "^1.2.1",
    "terser-webpack-plugin": "^3.0.0",
    "ts-dedent": "^1.1.1",
    "unfetch": "^4.1.0",
    "url-loader": "^4.0.0",
    "util-deprecate": "^1.0.2",
    "webpack": "^4.43.0",
    "webpack-dev-middleware": "^3.7.0",
    "webpack-filter-warnings-plugin": "^1.2.1",
    "webpack-hot-middleware": "^2.25.0",
    "webpack-virtual-modules": "^0.2.2"
  },
  "devDependencies": {
    "mock-fs": "^4.12.0"
  },
  "publishConfig": {
    "access": "public"
  },
<<<<<<< HEAD
  "gitHead": "57798a108e183d97f94fd4cc396e45e1d4b04d23",
  "typesVersions": {
    "<3.8": {
      "*": [
        "ts3.4/*"
      ]
    }
  }
=======
  "gitHead": "38fc33bac608f870dea9215f5ac0657f90bc62ff"
>>>>>>> 139fdd01
}<|MERGE_RESOLUTION|>--- conflicted
+++ resolved
@@ -39,7 +39,6 @@
     "@babel/plugin-proposal-optional-chaining": "^7.11.0",
     "@babel/plugin-proposal-private-methods": "^7.10.4",
     "@babel/plugin-syntax-dynamic-import": "^7.8.3",
-<<<<<<< HEAD
     "@babel/plugin-transform-arrow-functions": "^7.10.4",
     "@babel/plugin-transform-block-scoping": "^7.11.1",
     "@babel/plugin-transform-classes": "^7.10.4",
@@ -53,28 +52,6 @@
     "@babel/preset-react": "^7.10.4",
     "@babel/preset-typescript": "^7.10.4",
     "@babel/register": "^7.11.5",
-    "@storybook/addons": "6.1.0-alpha.10",
-    "@storybook/api": "6.1.0-alpha.10",
-    "@storybook/channel-postmessage": "6.1.0-alpha.10",
-    "@storybook/channels": "6.1.0-alpha.10",
-    "@storybook/client-api": "6.1.0-alpha.10",
-    "@storybook/client-logger": "6.1.0-alpha.10",
-    "@storybook/components": "6.1.0-alpha.10",
-    "@storybook/core-events": "6.1.0-alpha.10",
-=======
-    "@babel/plugin-transform-arrow-functions": "^7.8.3",
-    "@babel/plugin-transform-block-scoping": "^7.8.3",
-    "@babel/plugin-transform-classes": "^7.9.5",
-    "@babel/plugin-transform-destructuring": "^7.9.5",
-    "@babel/plugin-transform-for-of": "^7.9.0",
-    "@babel/plugin-transform-parameters": "^7.9.5",
-    "@babel/plugin-transform-shorthand-properties": "^7.8.3",
-    "@babel/plugin-transform-spread": "^7.8.3",
-    "@babel/plugin-transform-template-literals": "^7.8.3",
-    "@babel/preset-env": "^7.9.6",
-    "@babel/preset-react": "^7.8.3",
-    "@babel/preset-typescript": "^7.9.0",
-    "@babel/register": "^7.10.5",
     "@storybook/addons": "6.1.0-alpha.11",
     "@storybook/api": "6.1.0-alpha.11",
     "@storybook/channel-postmessage": "6.1.0-alpha.11",
@@ -83,7 +60,6 @@
     "@storybook/client-logger": "6.1.0-alpha.11",
     "@storybook/components": "6.1.0-alpha.11",
     "@storybook/core-events": "6.1.0-alpha.11",
->>>>>>> 139fdd01
     "@storybook/csf": "0.0.1",
     "@storybook/node-logger": "6.1.0-alpha.11",
     "@storybook/router": "6.1.0-alpha.11",
@@ -162,8 +138,7 @@
   "publishConfig": {
     "access": "public"
   },
-<<<<<<< HEAD
-  "gitHead": "57798a108e183d97f94fd4cc396e45e1d4b04d23",
+  "gitHead": "38fc33bac608f870dea9215f5ac0657f90bc62ff",
   "typesVersions": {
     "<3.8": {
       "*": [
@@ -171,7 +146,4 @@
       ]
     }
   }
-=======
-  "gitHead": "38fc33bac608f870dea9215f5ac0657f90bc62ff"
->>>>>>> 139fdd01
 }