{
  "name": "@storybook/core",
  "version": "6.4.0-alpha.26",
  "description": "Storybook framework-agnostic API",
  "keywords": [
    "storybook"
  ],
  "homepage": "https://github.com/storybookjs/storybook/tree/main/lib/core",
  "bugs": {
    "url": "https://github.com/storybookjs/storybook/issues"
  },
  "repository": {
    "type": "git",
    "url": "https://github.com/storybookjs/storybook.git",
    "directory": "lib/core"
  },
  "funding": {
    "type": "opencollective",
    "url": "https://opencollective.com/storybook"
  },
  "license": "MIT",
  "main": "dist/cjs/index.js",
  "module": "dist/esm/index.js",
  "types": "dist/ts3.9/index.d.ts",
  "typesVersions": {
    "<3.8": {
      "*": [
        "dist/ts3.4/*"
      ]
    }
  },
  "files": [
    "dist/**/*",
    "dll/**/*",
    "types/**/*",
    "*.js",
    "*.d.ts"
  ],
  "scripts": {
    "prepare": "node ${PROJECT_CWD}/scripts/prepare.js",
    "build:watch-babel": "node ${PROJECT_CWD}/scripts/utils/watch-babel.js",
    "build:watch-tsc": "node ${PROJECT_CWD}/scripts/utils/watch-tsc.js"
  },
  "dependencies": {
<<<<<<< HEAD
    "@storybook/core-client": "workspace:*",
    "@storybook/core-server": "workspace:*"
=======
    "@storybook/core-client": "6.4.0-alpha.26",
    "@storybook/core-server": "6.4.0-alpha.26"
>>>>>>> a8a41dcf
  },
  "peerDependencies": {
    "@storybook/builder-webpack5": "6.4.0-alpha.26",
    "react": "^16.8.0 || ^17.0.0",
    "react-dom": "^16.8.0 || ^17.0.0",
    "webpack": "*"
  },
  "peerDependenciesMeta": {
    "@storybook/builder-webpack5": {
      "optional": true
    },
    "typescript": {
      "optional": true
    }
  },
  "publishConfig": {
    "access": "public"
  },
  "gitHead": "6962d573023a8c779b676c3221b14b9d89c20cfc",
  "sbmodern": "dist/modern/index.js"
}<|MERGE_RESOLUTION|>--- conflicted
+++ resolved
@@ -42,13 +42,8 @@
     "build:watch-tsc": "node ${PROJECT_CWD}/scripts/utils/watch-tsc.js"
   },
   "dependencies": {
-<<<<<<< HEAD
     "@storybook/core-client": "workspace:*",
     "@storybook/core-server": "workspace:*"
-=======
-    "@storybook/core-client": "6.4.0-alpha.26",
-    "@storybook/core-server": "6.4.0-alpha.26"
->>>>>>> a8a41dcf
   },
   "peerDependencies": {
     "@storybook/builder-webpack5": "6.4.0-alpha.26",
