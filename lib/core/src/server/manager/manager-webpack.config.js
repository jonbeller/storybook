--- conflicted
+++ resolved
@@ -1,9 +1,5 @@
 import path from 'path';
-<<<<<<< HEAD
 import { ContextReplacementPlugin, DllReferencePlugin, DefinePlugin } from 'webpack';
-=======
-import webpack, { DefinePlugin, ContextReplacementPlugin } from 'webpack';
->>>>>>> c96a1838
 import Dotenv from 'dotenv-webpack';
 import HtmlWebpackPlugin from 'html-webpack-plugin';
 import CaseSensitivePathsPlugin from 'case-sensitive-paths-webpack-plugin';
@@ -59,31 +55,25 @@
         }),
         template: require.resolve(`../templates/index.ejs`),
       }),
-      new DefinePlugin({ 'process.env': stringified, process: JSON.stringify(true) }),
+      new DefinePlugin({ 'process.env': stringified }),
       new CaseSensitivePathsPlugin(),
       new Dotenv({ silent: true }),
-<<<<<<< HEAD
-=======
       // graphql sources check process variable
       new DefinePlugin({
         process: JSON.stringify(true),
       }),
       // See https://github.com/graphql/graphql-language-service/issues/111#issuecomment-306723400
->>>>>>> c96a1838
       new ContextReplacementPlugin(/graphql-language-service-interface[/\\]dist/, /\.js$/),
     ].filter(Boolean),
     module: {
       rules: [
         babelLoader(babelOptions),
         {
-<<<<<<< HEAD
           test: /\.mjs$/,
           include: /node_modules/,
           type: 'javascript/auto',
         },
         {
-=======
->>>>>>> c96a1838
           test: /\.css$/,
           use: [
             require.resolve('style-loader'),
