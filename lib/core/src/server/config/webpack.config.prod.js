--- conflicted
+++ resolved
@@ -62,25 +62,6 @@
       new webpack.DefinePlugin(getEnvironment().webpack),
       new Dotenv({ silent: true }),
     ],
-<<<<<<< HEAD
-  },
-  resolve: {
-    // Since we ship with json-loader always, it's better to move extensions to here
-    // from the default config.
-    extensions: ['.js', '.json'],
-    // Add support to NODE_PATH. With this we could avoid relative path imports.
-    // Based on this CRA feature: https://github.com/facebookincubator/create-react-app/issues/253
-    modules: ['node_modules'].concat(nodePaths),
-    alias: {
-      '@babel/runtime': getBabelRuntimePath(),
-    },
-  },
-  optimization: {
-    // Automatically split vendor and commons for preview bundle
-    // https://twitter.com/wSokra/status/969633336732905474
-    splitChunks: {
-      chunks: chunk => chunk.name !== 'manager',
-=======
     module: {
       rules: [
         {
@@ -111,6 +92,9 @@
       // Add support to NODE_PATH. With this we could avoid relative path imports.
       // Based on this CRA feature: https://github.com/facebookincubator/create-react-app/issues/253
       modules: ['node_modules'].concat(nodePaths),
+      alias: {
+        '@babel/runtime': getBabelRuntimePath(),
+      },
     },
     optimization: {
       // Automatically split vendor and commons for preview bundle
@@ -121,7 +105,6 @@
       // Keep the runtime chunk seperated to enable long term caching
       // https://twitter.com/wSokra/status/969679223278505985
       runtimeChunk: true,
->>>>>>> 4121d263
     },
   };
 };