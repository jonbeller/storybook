import path from 'path';
import { getEnvironment } from 'lazy-universal-dotenv';

export const includePaths = [path.resolve('./')];
export const nodeModulesPaths = path.resolve('./node_modules');
<<<<<<< HEAD
export const excludePaths = [nodeModulesPaths];
=======

const nodePathsToArray = nodePath =>
  nodePath
    .split(process.platform === 'win32' ? ';' : ':')
    .filter(Boolean)
    .map(p => path.resolve('./', p));
>>>>>>> 33ed8d91

// Load environment variables starts with STORYBOOK_ to the client side.
export function loadEnv(options = {}) {
  const defaultNodeEnv = options.production ? 'production' : 'development';

  const env = {
    NODE_ENV: process.env.NODE_ENV || defaultNodeEnv,
<<<<<<< HEAD
=======
    NODE_PATH: process.env.NODE_PATH || '',
>>>>>>> 33ed8d91
    // This is to support CRA's public folder feature.
    // In production we set this to dot(.) to allow the browser to access these assets
    // even when deployed inside a subpath. (like in GitHub pages)
    // In development this is just empty as we always serves from the root.
    PUBLIC_URL: options.production ? '.' : '',
  };

  Object.keys(process.env)
    .filter(name => /^STORYBOOK_/.test(name))
    .forEach(name => {
      env[name] = process.env[name];
    });

  const base = Object.entries(env).reduce(
    (acc, [k, v]) => Object.assign(acc, { [k]: JSON.stringify(v) }),
    {}
  );

  const { stringified, raw } = getEnvironment({ nodeEnv: env.NODE_ENV });
<<<<<<< HEAD

  return {
    stringified: Object.assign({}, base, stringified),
    raw: Object.assign({}, env, raw),
=======

  const fullRaw = Object.assign({}, env, raw);

  fullRaw.NODE_PATH = nodePathsToArray(fullRaw.NODE_PATH || '');

  return {
    stringified: Object.assign({}, base, stringified),
    raw: fullRaw,
>>>>>>> 33ed8d91
  };
}

export const getBabelRuntimePath = () => {
  const pkgJsonPath = require.resolve('@babel/runtime/package.json');
  return path.dirname(pkgJsonPath);
};<|MERGE_RESOLUTION|>--- conflicted
+++ resolved
@@ -3,16 +3,13 @@
 
 export const includePaths = [path.resolve('./')];
 export const nodeModulesPaths = path.resolve('./node_modules');
-<<<<<<< HEAD
 export const excludePaths = [nodeModulesPaths];
-=======
 
 const nodePathsToArray = nodePath =>
   nodePath
     .split(process.platform === 'win32' ? ';' : ':')
     .filter(Boolean)
     .map(p => path.resolve('./', p));
->>>>>>> 33ed8d91
 
 // Load environment variables starts with STORYBOOK_ to the client side.
 export function loadEnv(options = {}) {
@@ -20,10 +17,7 @@
 
   const env = {
     NODE_ENV: process.env.NODE_ENV || defaultNodeEnv,
-<<<<<<< HEAD
-=======
     NODE_PATH: process.env.NODE_PATH || '',
->>>>>>> 33ed8d91
     // This is to support CRA's public folder feature.
     // In production we set this to dot(.) to allow the browser to access these assets
     // even when deployed inside a subpath. (like in GitHub pages)
@@ -43,12 +37,6 @@
   );
 
   const { stringified, raw } = getEnvironment({ nodeEnv: env.NODE_ENV });
-<<<<<<< HEAD
-
-  return {
-    stringified: Object.assign({}, base, stringified),
-    raw: Object.assign({}, env, raw),
-=======
 
   const fullRaw = Object.assign({}, env, raw);
 
@@ -57,7 +45,6 @@
   return {
     stringified: Object.assign({}, base, stringified),
     raw: fullRaw,
->>>>>>> 33ed8d91
   };
 }
 
