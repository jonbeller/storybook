--- conflicted
+++ resolved
@@ -77,13 +77,8 @@
         addons.setChannel(channel);
       }
     }
-<<<<<<< HEAD
-    let clientApi;
-    let storyStore;
-=======
     let storyStore;
     let clientApi;
->>>>>>> ff25b5c2
     if (typeof window !== 'undefined' && window.__STORYBOOK_CLIENT_API__) {
       clientApi = window.__STORYBOOK_CLIENT_API__;
       // eslint-disable-next-line no-underscore-dangle
