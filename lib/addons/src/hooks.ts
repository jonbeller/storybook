--- conflicted
+++ resolved
@@ -436,8 +436,4 @@
 }
 
 export { useCallbackRef } from './hooks/useCallbackRef';
-<<<<<<< HEAD
-export { useContentRect } from './hooks/useContentRect';
-=======
-export { useDOMRect } from './hooks/use-dom-rect/useDOMRect';
->>>>>>> 501e90fc
+export { useDOMRect } from './hooks/use-dom-rect/useDOMRect';