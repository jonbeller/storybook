--- conflicted
+++ resolved
@@ -49,11 +49,7 @@
     "core-js": "^3.8.2",
     "global": "^4.4.0",
     "regenerator-runtime": "^0.13.7",
-<<<<<<< HEAD
-    "resize-observer-polyfill": "^1.5.1"
-=======
     "resize-observer": "^1.0.2"
->>>>>>> 501e90fc
   },
   "peerDependencies": {
     "react": "^16.8.0 || ^17.0.0",
