{
  "name": "@storybook/components",
  "version": "6.1.0-alpha.0",
  "description": "Core Storybook Components",
  "keywords": [
    "storybook"
  ],
  "homepage": "https://github.com/storybookjs/storybook/tree/master/lib/components",
  "bugs": {
    "url": "https://github.com/storybookjs/storybook/issues"
  },
  "repository": {
    "type": "git",
    "url": "https://github.com/storybookjs/storybook.git",
    "directory": "lib/components"
  },
  "license": "MIT",
  "main": "dist/index.js",
  "types": "dist/index.d.ts",
  "files": [
    "dist/**/*",
    "README.md",
    "*.js",
    "*.d.ts",
    "ts3.5/**/*"
  ],
  "scripts": {
    "prepare": "node ../../scripts/prepare.js"
  },
  "dependencies": {
<<<<<<< HEAD
    "@popperjs/core": "^2.4.4",
    "@storybook/client-logger": "6.0.21",
=======
    "@storybook/client-logger": "6.1.0-alpha.0",
>>>>>>> cd7c0692
    "@storybook/csf": "0.0.1",
    "@storybook/theming": "6.1.0-alpha.0",
    "@types/overlayscrollbars": "^1.9.0",
    "@types/react-color": "^3.0.1",
    "@types/react-syntax-highlighter": "11.0.4",
    "core-js": "^3.0.1",
    "fast-deep-equal": "^3.1.1",
    "global": "^4.3.2",
    "lodash": "^4.17.15",
    "markdown-to-jsx": "^6.11.4",
    "memoizerific": "^1.11.3",
    "overlayscrollbars": "^1.10.2",
    "polished": "^3.4.4",
    "react": "^16.8.3",
    "react-color": "^2.17.0",
    "react-dom": "^16.8.3",
<<<<<<< HEAD
    "react-popper-tooltip": "^3.1.0",
    "react-syntax-highlighter": "^12.2.1",
=======
    "react-popper-tooltip": "^2.11.0",
    "react-syntax-highlighter": "^13.5.0",
>>>>>>> cd7c0692
    "react-textarea-autosize": "^8.1.1",
    "ts-dedent": "^1.1.1"
  },
  "devDependencies": {
    "css": "^2.2.4",
    "enzyme": "^3.9.0",
    "jest": "^26.0.0",
    "jest-enzyme": "^7.0.2"
  },
  "peerDependencies": {
    "react": "*",
    "react-dom": "*"
  },
  "publishConfig": {
    "access": "public"
  },
  "gitHead": "9049027832d9c84267cd720f2df8cda33192ebf8",
  "typesVersions": {
    "<=3.5": {
      "*": [
        "ts3.5/*"
      ]
    }
  }
}<|MERGE_RESOLUTION|>--- conflicted
+++ resolved
@@ -28,12 +28,8 @@
     "prepare": "node ../../scripts/prepare.js"
   },
   "dependencies": {
-<<<<<<< HEAD
     "@popperjs/core": "^2.4.4",
-    "@storybook/client-logger": "6.0.21",
-=======
     "@storybook/client-logger": "6.1.0-alpha.0",
->>>>>>> cd7c0692
     "@storybook/csf": "0.0.1",
     "@storybook/theming": "6.1.0-alpha.0",
     "@types/overlayscrollbars": "^1.9.0",
@@ -50,13 +46,8 @@
     "react": "^16.8.3",
     "react-color": "^2.17.0",
     "react-dom": "^16.8.3",
-<<<<<<< HEAD
     "react-popper-tooltip": "^3.1.0",
-    "react-syntax-highlighter": "^12.2.1",
-=======
-    "react-popper-tooltip": "^2.11.0",
     "react-syntax-highlighter": "^13.5.0",
->>>>>>> cd7c0692
     "react-textarea-autosize": "^8.1.1",
     "ts-dedent": "^1.1.1"
   },
