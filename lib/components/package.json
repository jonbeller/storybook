{
  "name": "@storybook/components",
  "version": "6.5.0-alpha.29",
  "description": "Core Storybook Components",
  "keywords": [
    "storybook"
  ],
  "homepage": "https://github.com/storybookjs/storybook/tree/main/lib/components",
  "bugs": {
    "url": "https://github.com/storybookjs/storybook/issues"
  },
  "repository": {
    "type": "git",
    "url": "https://github.com/storybookjs/storybook.git",
    "directory": "lib/components"
  },
  "funding": {
    "type": "opencollective",
    "url": "https://opencollective.com/storybook"
  },
  "license": "MIT",
  "sideEffects": false,
  "main": "dist/cjs/index.js",
  "module": "dist/esm/index.js",
  "types": "dist/ts3.9/index.d.ts",
  "typesVersions": {
    "<3.8": {
      "dist/ts3.9/*": [
        "dist/ts3.4/*"
      ]
    }
  },
  "files": [
    "dist/**/*",
    "README.md",
    "*.js",
    "*.d.ts"
  ],
  "scripts": {
    "prepare": "ts-node ../../scripts/prebundle.ts"
  },
  "dependencies": {
<<<<<<< HEAD
    "@storybook/client-logger": "6.5.0-alpha.26",
    "@storybook/csf": "0.0.2--canary.87bc651.0",
    "@storybook/theming": "6.5.0-alpha.26",
    "core-js": "^3.8.2",
    "regenerator-runtime": "^0.13.7"
  },
  "devDependencies": {
    "@popperjs/core": "^2.6.0",
=======
    "@popperjs/core": "^2.6.0",
    "@storybook/client-logger": "6.5.0-alpha.29",
    "@storybook/csf": "0.0.2--canary.87bc651.0",
    "@storybook/theming": "6.5.0-alpha.29",
>>>>>>> 83c8815d
    "@types/color-convert": "^2.0.0",
    "@types/overlayscrollbars": "^1.12.0",
    "@types/react-syntax-highlighter": "11.0.5",
    "color-convert": "^2.0.1",
    "css": "^3.0.0",
    "fast-deep-equal": "^3.1.3",
    "global": "^4.4.0",
    "jest": "^26.6.3",
    "lodash": "^4.17.21",
    "markdown-to-jsx": "^7.1.3",
    "memoizerific": "^1.11.3",
    "overlayscrollbars": "^1.13.1",
    "polished": "^4.0.5",
    "prop-types": "^15.7.2",
    "qs": "^6.10.0",
    "react-colorful": "^5.1.2",
    "react-popper-tooltip": "^3.1.1",
    "react-syntax-highlighter": "^15.4.5",
    "react-textarea-autosize": "^8.3.0",
    "ts-dedent": "^2.0.0",
    "ts-node": "^10.4.0",
    "util-deprecate": "^1.0.2"
  },
  "peerDependencies": {
    "react": "^16.8.0 || ^17.0.0",
    "react-dom": "^16.8.0 || ^17.0.0"
  },
  "publishConfig": {
    "access": "public"
  },
<<<<<<< HEAD
  "bundlerEntrypoint": "./src/index.ts",
  "gitHead": "80fb653cad6cda80f1982c413f95f2f966d94e01",
=======
  "gitHead": "a8c2388d04deb833ac39c40f27b0585c47456615",
>>>>>>> 83c8815d
  "sbmodern": "dist/modern/index.js"
}<|MERGE_RESOLUTION|>--- conflicted
+++ resolved
@@ -40,21 +40,14 @@
     "prepare": "ts-node ../../scripts/prebundle.ts"
   },
   "dependencies": {
-<<<<<<< HEAD
-    "@storybook/client-logger": "6.5.0-alpha.26",
+    "@storybook/client-logger": "6.5.0-alpha.29",
     "@storybook/csf": "0.0.2--canary.87bc651.0",
-    "@storybook/theming": "6.5.0-alpha.26",
+    "@storybook/theming": "6.5.0-alpha.29",
     "core-js": "^3.8.2",
     "regenerator-runtime": "^0.13.7"
   },
   "devDependencies": {
     "@popperjs/core": "^2.6.0",
-=======
-    "@popperjs/core": "^2.6.0",
-    "@storybook/client-logger": "6.5.0-alpha.29",
-    "@storybook/csf": "0.0.2--canary.87bc651.0",
-    "@storybook/theming": "6.5.0-alpha.29",
->>>>>>> 83c8815d
     "@types/color-convert": "^2.0.0",
     "@types/overlayscrollbars": "^1.12.0",
     "@types/react-syntax-highlighter": "11.0.5",
@@ -85,11 +78,7 @@
   "publishConfig": {
     "access": "public"
   },
-<<<<<<< HEAD
   "bundlerEntrypoint": "./src/index.ts",
-  "gitHead": "80fb653cad6cda80f1982c413f95f2f966d94e01",
-=======
   "gitHead": "a8c2388d04deb833ac39c40f27b0585c47456615",
->>>>>>> 83c8815d
   "sbmodern": "dist/modern/index.js"
 }