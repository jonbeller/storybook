--- conflicted
+++ resolved
@@ -126,11 +126,7 @@
             });
           }
         } catch (e) {
-<<<<<<< HEAD
-          // logger.warn('Adding a click listener to iframe failed: ', e);
-=======
           logger.debug('Adding a click listener to iframe failed: ', e);
->>>>>>> 31493de0
         }
       };
 
