--- conflicted
+++ resolved
@@ -2,226 +2,6 @@
 import { styled } from '@storybook/theming';
 import { darken, lighten, rgba, transparentize } from 'polished';
 
-<<<<<<< HEAD
-type ButtonWrapperProps = ButtonProps;
-
-const ButtonWrapper = styled.button<ButtonWrapperProps>`
-  border: 0;
-  border-radius: 3em;
-  cursor: pointer;
-  display: inline-block;
-  overflow: hidden;
-  padding: ${props => (props.small ? '10px 16px' : '13px 20px')};
-  position: relative;
-  text-align: center;
-  text-decoration: none;
-  transition: all 150ms ease-out;
-  transform: translate3d(0,0,0);
-  vertical-align: top;
-  white-space: nowrap;
-  user-select: none;
-  opacity: 1;
-  margin: 0;
-  background: transparent;
-
-
-  font-size: ${props =>
-    props.small ? props.theme.typography.size.s1 : props.theme.typography.size.s2 - 1}px;
-  font-weight: ${props => props.theme.typography.weight.bold};
-  line-height: 1;
-
-
-  svg {
-    display: inline-block;
-    height: ${props => (props.small ? '14' : '16')}px;
-    width: ${props => (props.small ? '14' : '16')}px;
-    vertical-align: top;
-    margin-right: ${props => (props.small ? '4' : '6')}px;
-    margin-top: ${props => (props.small ? '-1' : '-2')}px;
-    margin-bottom: ${props => (props.small ? '-1' : '-2')}px;
-
-    /* Necessary for js mouse events to not glitch out when hovering on svgs */
-    pointer-events: none;
-
-    path { fill: currentColor; }
-  }
-
-  ${props =>
-    props.disabled &&
-    css`
-      cursor: not-allowed !important;
-      opacity: 0.5;
-      &:hover {
-        transform: none;
-      }
-    `}
-
-  ${props =>
-    props.containsIcon &&
-    css`
-      svg {
-        display: block;
-        margin: 0;
-      }
-
-      ${props.small &&
-        css`
-          padding: 9px;
-        `}
-
-      ${!props.small &&
-        css`
-          padding: 12px;
-        `}
-    `}
-
-  /* Colored button for primary CTAs */
-  ${props =>
-    props.primary &&
-    css`
-      background: ${props.theme.color.primary};
-      color: ${props.theme.color.lightest};
-
-      &:hover {
-        background: ${darken(0.05, props.theme.color.primary)};
-      }
-      &:active {
-        box-shadow: rgba(0, 0, 0, 0.1) 0 0 0 3em inset;
-      }
-      &:focus {
-        box-shadow: ${rgba(props.theme.color.primary, 0.4)} 0 1px 9px 2px;
-      }
-      &:focus:hover {
-        box-shadow: ${rgba(props.theme.color.primary, 0.2)} 0 8px 18px 0px;
-      }
-    `}
-
-
-  /* Colored button for secondary CTAs */
-  ${props =>
-    props.secondary &&
-    css`
-      background: ${props.theme.color.secondary};
-      color: ${props.theme.color.lightest};
-
-      &:hover {
-        background: ${darken(0.05, props.theme.color.secondary)};
-      }
-      &:active {
-        box-shadow: rgba(0, 0, 0, 0.1) 0 0 0 3em inset;
-      }
-      &:focus {
-        box-shadow: ${rgba(props.theme.color.secondary, 0.4)} 0 1px 9px 2px;
-      }
-      &:focus:hover {
-        box-shadow: ${rgba(props.theme.color.secondary, 0.2)} 0 8px 18px 0px;
-      }
-    `}
-
-  /* Button for tertiary CTAs and forms that responds to theme */
-  ${props =>
-    props.tertiary &&
-    css`
-      background: ${props.theme.base === 'light'
-        ? darken(0.02, props.theme.input.background)
-        : lighten(0.02, props.theme.input.background)};
-      color: ${props.theme.input.color};
-      box-shadow: ${props.theme.input.border} 0 0 0 1px inset;
-      border-radius: ${props.theme.input.borderRadius}px;
-
-      &:hover {
-        background: ${props.theme.base === 'light'
-          ? darken(0.05, props.theme.input.background)
-          : lighten(0.05, props.theme.input.background)};
-        ${props.inForm
-          ? ''
-          : 'box-shadow: rgba(0,0,0,.2) 0 2px 6px 0, rgba(0,0,0,.1) 0 0 0 1px inset'}
-      }
-      &:active {
-        background: ${props.theme.input.background};
-      }
-      &:focus {
-        box-shadow: ${rgba(props.theme.color.secondary, 0.4)} 0 0 0 1px inset;
-      }
-    `}
-
-  /* Button that's outlined */
-  ${props =>
-    props.outline &&
-    css`
-      box-shadow: ${transparentize(0.8, props.theme.color.defaultText)} 0 0 0 1px inset;
-      color: ${transparentize(0.3, props.theme.color.defaultText)};
-      background: transparent;
-
-      &:hover {
-        box-shadow: ${transparentize(0.5, props.theme.color.defaultText)} 0 0 0 1px inset;
-      }
-
-      &:active {
-        box-shadow: ${transparentize(0.5, props.theme.color.defaultText)} 0 0 0 2px inset;
-        color: ${transparentize(0, props.theme.color.defaultText)};
-      }
-
-      ${props.primary &&
-        css`
-          box-shadow: ${props.theme.color.primary} 0 0 0 1px inset;
-          color: ${props.theme.color.primary};
-
-          svg path {
-            fill: ${props.theme.color.primary};
-          }
-
-          &:hover {
-            box-shadow: ${props.theme.color.primary} 0 0 0 1px inset;
-            background: transparent;
-          }
-
-          &:active {
-            background: ${props.theme.color.primary};
-            box-shadow: ${props.theme.color.primary} 0 0 0 1px inset;
-            color: ${props.theme.color.lightest};
-          }
-          &:focus {
-            box-shadow: ${props.theme.color.primary} 0 0 0 1px inset,
-              ${rgba(props.theme.color.primary, 0.4)} 0 1px 9px 2px;
-          }
-          &:focus:hover {
-            box-shadow: ${props.theme.color.primary} 0 0 0 1px inset,
-              ${rgba(props.theme.color.primary, 0.2)} 0 8px 18px 0px;
-          }
-        `};
-
-      ${props.secondary &&
-        css`
-          box-shadow: ${props.theme.color.secondary} 0 0 0 1px inset;
-          color: ${props.theme.color.secondary};
-
-          &:hover {
-            box-shadow: ${props.theme.color.secondary} 0 0 0 1px inset;
-            background: transparent;
-          }
-
-          &:active {
-            background: ${props.theme.color.secondary};
-            box-shadow: ${props.theme.color.secondary} 0 0 0 1px inset;
-            color: ${props.theme.color.lightest};
-          }
-          &:focus {
-            box-shadow: ${props.theme.color.secondary} 0 0 0 1px inset,
-              ${rgba(props.theme.color.secondary, 0.4)} 0 1px 9px 2px;
-          }
-          &:focus:hover {
-            box-shadow: ${props.theme.color.secondary} 0 0 0 1px inset,
-              ${rgba(props.theme.color.secondary, 0.2)} 0 8px 18px 0px;
-          }
-        `};
-    `}
-`;
-
-const ButtonLink = ButtonWrapper.withComponent('a');
-
-=======
->>>>>>> b28274ea
 export interface ButtonProps {
   isLink?: boolean;
   primary?: boolean;
