--- conflicted
+++ resolved
@@ -32,20 +32,6 @@
 export const text = () => (
   <DocsPage
     title="Sensorium"
-<<<<<<< HEAD
-    descriptionProps={descriptionStories.text().props}
-    previewProps={previewStories.inline().props}
-    propsTableProps={propsTableStories.normal().props}
-    sourceProps={sourceStories.jsx().props}
-  />
-);
-
-export const withSubtitle = () => (
-  <DocsPage
-    title="SimStim"
-    subtitle="A digital representation of the thoughts and feelings of another person."
-=======
->>>>>>> b41e69d9
     descriptionProps={descriptionStories.text().props}
     storyProps={storyStories.inline().props}
     propsTableProps={propsTableStories.normal().props}
