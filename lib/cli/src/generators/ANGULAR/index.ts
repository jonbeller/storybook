import path from 'path';
import {
  isDefaultProjectSet,
  editStorybookTsConfig,
  getAngularAppTsConfigJson,
  getAngularAppTsConfigPath,
} from './angular-helpers';
<<<<<<< HEAD
import { writeFileAsJson, copyTemplate } from '../../helpers';
import { baseGenerator, Generator } from '../generator';
=======
import { getBabelDependencies, writeFileAsJson, copyTemplate } from '../../helpers';
import { StoryFormat } from '../../project_types';
import { NpmOptions } from '../../NpmOptions';
import { Generator, GeneratorOptions } from '../Generator';
import { JsPackageManager } from '../../js-package-manager';

async function addDependencies(
  packageManager: JsPackageManager,
  npmOptions: NpmOptions,
  { storyFormat }: GeneratorOptions
) {
  const packages = [
    '@storybook/angular',
    '@storybook/addon-actions',
    '@storybook/addon-links',
    '@storybook/addons',
  ];

  if (storyFormat === StoryFormat.MDX) {
    packages.push('@storybook/addon-docs');
  }

  const versionedPackages = await packageManager.getVersionedPackages(...packages);

  const packageJson = packageManager.retrievePackageJson();

  const babelDependencies = await getBabelDependencies(packageManager, packageJson);

  packageManager.addDependencies({ ...npmOptions, packageJson }, [
    ...versionedPackages,
    ...babelDependencies,
  ]);

  packageManager.addStorybookCommandInScripts();
}
>>>>>>> c7cdf2e8

function editAngularAppTsConfig() {
  const tsConfigJson = getAngularAppTsConfigJson();
  const glob = '**/*.stories.*';
  if (!tsConfigJson) {
    return;
  }

  const { exclude = [] } = tsConfigJson;
  if (exclude.includes(glob)) {
    return;
  }

  tsConfigJson.exclude = [...exclude, glob];
  writeFileAsJson(getAngularAppTsConfigPath(), tsConfigJson);
}

<<<<<<< HEAD
const generator: Generator = async (npmOptions, options) => {
=======
const generator: Generator = async (packageManager, npmOptions, { storyFormat }) => {
>>>>>>> c7cdf2e8
  if (!isDefaultProjectSet()) {
    throw new Error(
      'Could not find a default project in your Angular workspace.\nSet a defaultProject in your angular.json and re-run the installation.'
    );
  }
  baseGenerator(npmOptions, options, 'angular');
  copyTemplate(__dirname, options.storyFormat);

<<<<<<< HEAD
=======
  copyTemplate(__dirname, storyFormat);

  await addDependencies(packageManager, npmOptions, { storyFormat });
>>>>>>> c7cdf2e8
  editAngularAppTsConfig();
  editStorybookTsConfig(path.resolve('./.storybook/tsconfig.json'));
};

export default generator;<|MERGE_RESOLUTION|>--- conflicted
+++ resolved
@@ -5,46 +5,8 @@
   getAngularAppTsConfigJson,
   getAngularAppTsConfigPath,
 } from './angular-helpers';
-<<<<<<< HEAD
 import { writeFileAsJson, copyTemplate } from '../../helpers';
 import { baseGenerator, Generator } from '../generator';
-=======
-import { getBabelDependencies, writeFileAsJson, copyTemplate } from '../../helpers';
-import { StoryFormat } from '../../project_types';
-import { NpmOptions } from '../../NpmOptions';
-import { Generator, GeneratorOptions } from '../Generator';
-import { JsPackageManager } from '../../js-package-manager';
-
-async function addDependencies(
-  packageManager: JsPackageManager,
-  npmOptions: NpmOptions,
-  { storyFormat }: GeneratorOptions
-) {
-  const packages = [
-    '@storybook/angular',
-    '@storybook/addon-actions',
-    '@storybook/addon-links',
-    '@storybook/addons',
-  ];
-
-  if (storyFormat === StoryFormat.MDX) {
-    packages.push('@storybook/addon-docs');
-  }
-
-  const versionedPackages = await packageManager.getVersionedPackages(...packages);
-
-  const packageJson = packageManager.retrievePackageJson();
-
-  const babelDependencies = await getBabelDependencies(packageManager, packageJson);
-
-  packageManager.addDependencies({ ...npmOptions, packageJson }, [
-    ...versionedPackages,
-    ...babelDependencies,
-  ]);
-
-  packageManager.addStorybookCommandInScripts();
-}
->>>>>>> c7cdf2e8
 
 function editAngularAppTsConfig() {
   const tsConfigJson = getAngularAppTsConfigJson();
@@ -62,25 +24,15 @@
   writeFileAsJson(getAngularAppTsConfigPath(), tsConfigJson);
 }
 
-<<<<<<< HEAD
-const generator: Generator = async (npmOptions, options) => {
-=======
-const generator: Generator = async (packageManager, npmOptions, { storyFormat }) => {
->>>>>>> c7cdf2e8
+const generator: Generator = async (packageManager, npmOptions, options) => {
   if (!isDefaultProjectSet()) {
     throw new Error(
       'Could not find a default project in your Angular workspace.\nSet a defaultProject in your angular.json and re-run the installation.'
     );
   }
-  baseGenerator(npmOptions, options, 'angular');
+  baseGenerator(packageManager, npmOptions, options, 'angular');
   copyTemplate(__dirname, options.storyFormat);
 
-<<<<<<< HEAD
-=======
-  copyTemplate(__dirname, storyFormat);
-
-  await addDependencies(packageManager, npmOptions, { storyFormat });
->>>>>>> c7cdf2e8
   editAngularAppTsConfig();
   editStorybookTsConfig(path.resolve('./.storybook/tsconfig.json'));
 };
