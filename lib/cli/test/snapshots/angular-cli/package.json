--- conflicted
+++ resolved
@@ -44,17 +44,10 @@
     "ts-node": "1.2.1",
     "tslint": "^4.3.0",
     "typescript": "~2.4.0",
-<<<<<<< HEAD
-    "@storybook/angular": "^3.3.5",
-    "@storybook/addon-notes": "^3.3.5",
-    "@storybook/addon-actions": "^3.3.5",
-    "@storybook/addon-links": "^3.3.5",
-=======
     "@storybook/angular": "^3.4.0-alpha.0",
     "@storybook/addon-notes": "^3.4.0-alpha.0",
     "@storybook/addon-actions": "^3.4.0-alpha.0",
     "@storybook/addon-links": "^3.4.0-alpha.0",
->>>>>>> c6a841e9
     "@types/lodash-es": "^4.17.0"
   }
 }