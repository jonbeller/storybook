{
  "name": "@storybook/cli",
  "version": "5.1.1",
  "description": "Storybook's CLI - easiest method of adding storybook to your projects",
  "keywords": [
    "cli",
    "generator",
    "storybook"
  ],
  "homepage": "https://github.com/storybookjs/storybook/tree/master/lib/cli",
  "bugs": {
    "url": "https://github.com/storybookjs/storybook/issues"
  },
  "repository": {
    "type": "git",
    "url": "https://github.com/storybookjs/storybook.git",
    "directory": "lib/cli"
  },
  "license": "MIT",
  "author": "Storybook Team",
  "bin": {
    "getstorybook": "./bin/index.js",
    "sb": "./bin/index.js"
  },
  "scripts": {
    "test": "cd test && ./run_tests.sh",
    "test-latest-cra": "cd test && ./test_latest_cra.sh"
  },
  "dependencies": {
    "@babel/core": "^7.4.5",
    "@babel/preset-env": "^7.4.5",
    "@babel/register": "^7.0.0",
    "@storybook/codemod": "5.1.1",
    "chalk": "^2.4.1",
    "commander": "^2.19.0",
    "core-js": "^3.0.1",
    "cross-spawn": "^6.0.5",
    "inquirer": "^6.2.0",
    "jscodeshift": "^0.6.3",
    "json5": "^2.1.0",
    "merge-dirs": "^0.2.1",
    "semver": "^6.0.0",
    "shelljs": "^0.8.3",
    "update-notifier": "^3.0.0"
  },
  "devDependencies": {
    "@storybook/addon-actions": "5.1.1",
    "@storybook/addon-centered": "5.1.1",
    "@storybook/addon-graphql": "5.1.1",
    "@storybook/addon-info": "5.1.1",
    "@storybook/addon-knobs": "5.1.1",
    "@storybook/addon-links": "5.1.1",
    "@storybook/addon-notes": "5.1.1",
    "@storybook/addon-options": "5.1.1",
    "@storybook/addon-storyshots": "5.1.1",
    "@storybook/addons": "5.1.1",
    "@storybook/angular": "5.1.1",
    "@storybook/channel-postmessage": "5.1.1",
    "@storybook/channel-websocket": "5.1.1",
    "@storybook/channels": "5.1.1",
    "@storybook/ember": "5.1.1",
    "@storybook/html": "5.1.1",
    "@storybook/marko": "5.1.1",
    "@storybook/mithril": "5.1.1",
    "@storybook/polymer": "5.1.1",
    "@storybook/preact": "5.1.1",
<<<<<<< HEAD
=======
    "@storybook/rax": "5.1.1",
>>>>>>> 9337bedf
    "@storybook/react": "5.1.1",
    "@storybook/react-native": "5.1.1",
    "@storybook/riot": "5.1.1",
    "@storybook/svelte": "5.1.1",
    "@storybook/ui": "5.1.1",
    "@storybook/vue": "5.1.1"
  },
  "publishConfig": {
    "access": "public"
  }
}<|MERGE_RESOLUTION|>--- conflicted
+++ resolved
@@ -64,10 +64,7 @@
     "@storybook/mithril": "5.1.1",
     "@storybook/polymer": "5.1.1",
     "@storybook/preact": "5.1.1",
-<<<<<<< HEAD
-=======
     "@storybook/rax": "5.1.1",
->>>>>>> 9337bedf
     "@storybook/react": "5.1.1",
     "@storybook/react-native": "5.1.1",
     "@storybook/riot": "5.1.1",
