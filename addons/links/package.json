--- conflicted
+++ resolved
@@ -34,14 +34,10 @@
     "@storybook/core-events": "5.3.0-alpha.9",
     "@storybook/router": "5.3.0-alpha.9",
     "core-js": "^3.0.1",
-    "global": "^4.0.0",
+    "global": "^4.3.2",
     "prop-types": "^15.7.2",
-<<<<<<< HEAD
-    "qs": "^6.8.0"
-=======
     "qs": "^6.6.0",
     "ts-dedent": "^1.1.0"
->>>>>>> d0381ef6
   },
   "peerDependencies": {
     "react": "*"
