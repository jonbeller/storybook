{
  "name": "@storybook/addon-storyshots-puppeteer",
  "version": "5.3.0-beta.11",
  "description": "Image snapshots addition to StoryShots based on puppeteer",
  "keywords": [
    "addon",
    "storybook"
  ],
  "homepage": "https://github.com/storybookjs/storybook/tree/master/addons/storyshots/storyshots-puppeteer",
  "bugs": {
    "url": "https://github.com/storybookjs/storybook/issues"
  },
  "repository": {
    "type": "git",
    "url": "https://github.com/storybookjs/storybook.git",
    "directory": "addons/storyshots/storyshots-puppeteer"
  },
  "license": "MIT",
  "files": [
    "dist/**/*",
    "docs/**/*",
    "README.md",
    "*.js",
    "*.d.ts"
  ],
  "main": "dist/index.js",
  "types": "dist/index.d.ts",
  "scripts": {
    "prepare": "node ../../../scripts/prepare.js"
  },
  "dependencies": {
<<<<<<< HEAD
    "@hypnosphi/jest-puppeteer-axe": "^1.4.0",
    "@storybook/node-logger": "5.3.0-beta.6",
    "@storybook/router": "5.3.0-beta.6",
=======
    "@storybook/node-logger": "5.3.0-beta.11",
    "@storybook/router": "5.3.0-beta.11",
>>>>>>> 014d1f88
    "@types/jest-image-snapshot": "^2.8.0",
    "core-js": "^3.0.1",
    "jest-image-snapshot": "^2.8.2",
    "regenerator-runtime": "^0.13.3"
  },
  "devDependencies": {
    "@types/puppeteer": "^2.0.0"
  },
  "peerDependencies": {
<<<<<<< HEAD
    "@storybook/addon-storyshots": "5.3.0-beta.6",
=======
    "@storybook/addon-storyshots": "5.3.0-beta.7",
>>>>>>> 014d1f88
    "puppeteer": "^1.12.2 || ^2.0.0"
  },
  "publishConfig": {
    "access": "public"
  },
  "peerDependenciesMeta": {
    "puppeteer": {
      "optional": true
    }
  }
}<|MERGE_RESOLUTION|>--- conflicted
+++ resolved
@@ -29,14 +29,9 @@
     "prepare": "node ../../../scripts/prepare.js"
   },
   "dependencies": {
-<<<<<<< HEAD
     "@hypnosphi/jest-puppeteer-axe": "^1.4.0",
-    "@storybook/node-logger": "5.3.0-beta.6",
-    "@storybook/router": "5.3.0-beta.6",
-=======
     "@storybook/node-logger": "5.3.0-beta.11",
     "@storybook/router": "5.3.0-beta.11",
->>>>>>> 014d1f88
     "@types/jest-image-snapshot": "^2.8.0",
     "core-js": "^3.0.1",
     "jest-image-snapshot": "^2.8.2",
@@ -46,11 +41,7 @@
     "@types/puppeteer": "^2.0.0"
   },
   "peerDependencies": {
-<<<<<<< HEAD
-    "@storybook/addon-storyshots": "5.3.0-beta.6",
-=======
-    "@storybook/addon-storyshots": "5.3.0-beta.7",
->>>>>>> 014d1f88
+    "@storybook/addon-storyshots": "5.3.0-beta.11",
     "puppeteer": "^1.12.2 || ^2.0.0"
   },
   "publishConfig": {
