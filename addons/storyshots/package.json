{
  "name": "@storybook/addon-storyshots",
<<<<<<< HEAD
  "version": "3.2.16",
=======
  "version": "3.3.0-alpha.2",
>>>>>>> d997c572
  "description": "StoryShots is a Jest Snapshot Testing Addon for Storybook.",
  "license": "MIT",
  "main": "dist/index.js",
  "repository": {
    "type": "git",
    "url": "https://github.com/storybooks/storybook.git"
  },
  "scripts": {
    "build-storybook": "build-storybook",
    "prepare": "babel ./src --out-dir ./dist",
    "storybook": "start-storybook -p 6006",
    "example": "jest storyshot.test"
  },
  "dependencies": {
    "babel-runtime": "^6.26.0",
    "glob": "^7.1.2",
    "global": "^4.3.2",
    "jest-specific-snapshot": "^0.2.0",
    "prop-types": "^15.6.0",
    "read-pkg-up": "^3.0.0"
  },
  "devDependencies": {
<<<<<<< HEAD
    "@storybook/addons": "^3.2.16",
    "@storybook/channels": "^3.2.16",
    "@storybook/react": "^3.2.16"
  },
  "peerDependencies": {
    "@storybook/addons": "^3.2.16",
    "@storybook/channels": "^3.2.16",
    "@storybook/react": "^3.2.16",
=======
    "@storybook/addons": "^3.3.0-alpha.2",
    "@storybook/channels": "^3.3.0-alpha.2",
    "@storybook/react": "^3.3.0-alpha.2",
    "babel-cli": "^6.26.0",
    "babel-jest": "^20.0.3",
    "babel-plugin-transform-runtime": "^6.23.0",
    "babel-preset-env": "^1.6.0",
    "babel-preset-react": "^6.24.1",
    "jest": "^20.0.4",
    "jest-cli": "^20.0.4",
    "react": "^16.0.0",
    "react-dom": "^16.0.0"
  },
  "peerDependencies": {
    "@storybook/addons": "^3.3.0-alpha.2",
    "@storybook/channels": "^3.3.0-alpha.2",
    "@storybook/react": "^3.3.0-alpha.2",
>>>>>>> d997c572
    "babel-core": "^6.26.0",
    "react": "*",
    "react-test-renderer": "*"
  }
}<|MERGE_RESOLUTION|>--- conflicted
+++ resolved
@@ -1,10 +1,6 @@
 {
   "name": "@storybook/addon-storyshots",
-<<<<<<< HEAD
-  "version": "3.2.16",
-=======
   "version": "3.3.0-alpha.2",
->>>>>>> d997c572
   "description": "StoryShots is a Jest Snapshot Testing Addon for Storybook.",
   "license": "MIT",
   "main": "dist/index.js",
@@ -27,16 +23,6 @@
     "read-pkg-up": "^3.0.0"
   },
   "devDependencies": {
-<<<<<<< HEAD
-    "@storybook/addons": "^3.2.16",
-    "@storybook/channels": "^3.2.16",
-    "@storybook/react": "^3.2.16"
-  },
-  "peerDependencies": {
-    "@storybook/addons": "^3.2.16",
-    "@storybook/channels": "^3.2.16",
-    "@storybook/react": "^3.2.16",
-=======
     "@storybook/addons": "^3.3.0-alpha.2",
     "@storybook/channels": "^3.3.0-alpha.2",
     "@storybook/react": "^3.3.0-alpha.2",
@@ -54,7 +40,6 @@
     "@storybook/addons": "^3.3.0-alpha.2",
     "@storybook/channels": "^3.3.0-alpha.2",
     "@storybook/react": "^3.3.0-alpha.2",
->>>>>>> d997c572
     "babel-core": "^6.26.0",
     "react": "*",
     "react-test-renderer": "*"
