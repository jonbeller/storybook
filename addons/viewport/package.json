{
  "name": "@storybook/addon-viewport",
  "version": "4.0.0-alpha.6",
  "description": "Storybook addon to change the viewport size to mobile",
  "keywords": [
    "storybook"
  ],
  "license": "MIT",
  "main": "preview.js",
  "scripts": {
    "prepare": "node ../../scripts/prepare.js"
  },
  "dependencies": {
<<<<<<< HEAD
    "@storybook/addons": "4.0.0-alpha.4",
    "@storybook/components": "4.0.0-alpha.4",
    "@storybook/core-events": "4.0.0-alpha.4",
=======
    "@storybook/addons": "4.0.0-alpha.6",
    "@storybook/components": "4.0.0-alpha.6",
>>>>>>> 44bee5ab
    "babel-runtime": "^6.26.0",
    "global": "^4.3.2",
    "lodash.debounce": "^4.0.8",
    "prop-types": "^15.6.1",
    "util-deprecate": "^1.0.2"
  },
  "peerDependencies": {
    "react": "*"
  }
}<|MERGE_RESOLUTION|>--- conflicted
+++ resolved
@@ -11,14 +11,9 @@
     "prepare": "node ../../scripts/prepare.js"
   },
   "dependencies": {
-<<<<<<< HEAD
-    "@storybook/addons": "4.0.0-alpha.4",
-    "@storybook/components": "4.0.0-alpha.4",
-    "@storybook/core-events": "4.0.0-alpha.4",
-=======
     "@storybook/addons": "4.0.0-alpha.6",
     "@storybook/components": "4.0.0-alpha.6",
->>>>>>> 44bee5ab
+    "@storybook/core-events": "4.0.0-alpha.4",
     "babel-runtime": "^6.26.0",
     "global": "^4.3.2",
     "lodash.debounce": "^4.0.8",
