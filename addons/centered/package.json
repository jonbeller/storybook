{
  "name": "@storybook/addon-centered",
  "version": "3.0.0",
  "description": "Storybook decorator to center components",
  "main": "dist/index.js",
  "scripts": {
    "prepublish": "node ../../scripts/prepublish.js"
  },
  "author": "Muhammed Thanish <mnmtanish@gmail.com>",
<<<<<<< HEAD
  "license": "MIT",
  "browserify": {
    "transform": [
      "babelify"
    ]
  },
  "peerDependencies": {
    "react": "*"
  }
=======
  "license": "MIT"
>>>>>>> fceded04
}<|MERGE_RESOLUTION|>--- conflicted
+++ resolved
@@ -7,17 +7,5 @@
     "prepublish": "node ../../scripts/prepublish.js"
   },
   "author": "Muhammed Thanish <mnmtanish@gmail.com>",
-<<<<<<< HEAD
-  "license": "MIT",
-  "browserify": {
-    "transform": [
-      "babelify"
-    ]
-  },
-  "peerDependencies": {
-    "react": "*"
-  }
-=======
   "license": "MIT"
->>>>>>> fceded04
 }