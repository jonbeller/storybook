--- conflicted
+++ resolved
@@ -43,7 +43,6 @@
     "build:watch-tsc": "node ${PROJECT_CWD}/scripts/utils/watch-tsc.js"
   },
   "dependencies": {
-<<<<<<< HEAD
     "@storybook/addons": "workspace:*",
     "@storybook/api": "workspace:*",
     "@storybook/client-logger": "workspace:*",
@@ -51,15 +50,6 @@
     "@storybook/router": "workspace:*",
     "@storybook/source-loader": "workspace:*",
     "@storybook/theming": "workspace:*",
-=======
-    "@storybook/addons": "6.4.0-alpha.26",
-    "@storybook/api": "6.4.0-alpha.26",
-    "@storybook/client-logger": "6.4.0-alpha.26",
-    "@storybook/components": "6.4.0-alpha.26",
-    "@storybook/router": "6.4.0-alpha.26",
-    "@storybook/source-loader": "6.4.0-alpha.26",
-    "@storybook/theming": "6.4.0-alpha.26",
->>>>>>> a8a41dcf
     "core-js": "^3.8.2",
     "estraverse": "^5.2.0",
     "loader-utils": "^2.0.0",
