import React, { Fragment, ReactElement, useCallback, FunctionComponent } from 'react';
import memoize from 'memoizerific';

import { Combo, Consumer, useStorybookApi } from '@storybook/api';
import { Global, Theme } from '@storybook/theming';

import { Icons, IconButton, WithTooltip, TooltipLinkList } from '@storybook/components';

import { PARAM_KEY, EVENTS } from '../constants';
import { ColorIcon } from '../components/ColorIcon';

interface Item {
  id: string;
  title: string;
  onClick: () => void;
  value: string;
  right?: ReactElement;
}

interface Input {
  name: string;
  value: string;
  default?: boolean;
}

const iframeId = 'storybook-preview-iframe';

const createBackgroundSelectorItem = memoize(1000)(
  (
    id: string,
    name: string,
    value: string,
    hasSwatch: boolean,
    change: (arg: { selected: string; name: string }) => void
  ): Item => ({
    id: id || name,
    title: name,
    onClick: () => {
      change({ selected: value, name });
    },
    value,
    right: hasSwatch ? <ColorIcon background={value} /> : undefined,
  })
);

const getSelectedBackgroundColor = (list: Input[], currentSelectedValue: string): string => {
  if (!list.length) {
    return 'transparent';
  }

  if (currentSelectedValue === 'transparent') {
    return currentSelectedValue;
  }

  if (list.find((i) => i.value === currentSelectedValue)) {
    return currentSelectedValue;
  }

  if (list.find((i) => i.default)) {
    return list.find((i) => i.default).value;
  }

  return 'transparent';
};

const mapper = ({ api, state }: Combo): { items: Input[]; selected: string | null } => {
  const list = api.getCurrentParameter<Input[]>(PARAM_KEY);
  const selected = state.addons[PARAM_KEY] || null;

  return { items: list || [], selected };
};

const getDisplayedItems = memoize(10)(
  (
    list: Input[],
    selected: string | null,
    change: (arg: { selected: string; name: string }) => void
  ) => {
    let availableBackgroundSelectorItems: Item[] = [];

    if (selected !== 'transparent') {
      availableBackgroundSelectorItems.push(
        createBackgroundSelectorItem('reset', 'Clear background', 'transparent', null, change)
      );
    }

    if (list.length) {
      availableBackgroundSelectorItems = [
        ...availableBackgroundSelectorItems,
        ...list.map(({ name, value }) =>
          createBackgroundSelectorItem(null, name, value, true, change)
        ),
      ];
    }

    return availableBackgroundSelectorItems;
  }
);

interface GlobalState {
  name: string | undefined;
  selected: string | undefined;
}

export const BackgroundSelector: FunctionComponent = () => {
  const change = useCallback(({ selected, name }: GlobalState) => {
    const api = useStorybookApi();
    if (typeof selected === 'string') {
      api.setAddonState<string>(PARAM_KEY, selected);
    }
    api.emit(EVENTS.UPDATE, { selected, name });
  }, []);

  return (
    <Consumer filter={mapper}>
      {({ items, selected }: ReturnType<typeof mapper>) => {
        const selectedBackgroundColor = getSelectedBackgroundColor(items, selected);

        return items.length ? (
          <Fragment>
            {selectedBackgroundColor ? (
              <Global
                styles={(theme: Theme) => ({
                  [`#${iframeId}`]: {
                    backgroundColor:
                      selectedBackgroundColor === 'transparent'
                        ? theme.background.content
                        : selectedBackgroundColor,
                  },
                })}
              />
            ) : null}
            <WithTooltip
              placement="top"
              trigger="click"
              tooltip={({ onHide }) => (
                <TooltipLinkList
                  links={getDisplayedItems(items, selectedBackgroundColor, i => {
                    change(i);
                    onHide();
                  })}
                />
<<<<<<< HEAD
              )}
              closeOnClick
            >
              <IconButton
                key="background"
                active={selectedBackgroundColor !== 'transparent'}
                title="Change the background of the preview"
=======
              ) : null}
              <WithTooltip
                placement="top"
                trigger="click"
                tooltip={({ onHide }) => (
                  <TooltipLinkList
                    links={getDisplayedItems(items, selectedBackgroundColor, (i) => {
                      this.change(i);
                      onHide();
                    })}
                  />
                )}
                closeOnClick
>>>>>>> d4027f01
              >
                <Icons icon="photo" />
              </IconButton>
            </WithTooltip>
          </Fragment>
        ) : null;
      }}
    </Consumer>
  );
};<|MERGE_RESOLUTION|>--- conflicted
+++ resolved
@@ -1,7 +1,7 @@
-import React, { Fragment, ReactElement, useCallback, FunctionComponent } from 'react';
+import React, { Component, Fragment, ReactElement } from 'react';
 import memoize from 'memoizerific';
 
-import { Combo, Consumer, useStorybookApi } from '@storybook/api';
+import { Combo, Consumer, API } from '@storybook/api';
 import { Global, Theme } from '@storybook/theming';
 
 import { Icons, IconButton, WithTooltip, TooltipLinkList } from '@storybook/components';
@@ -102,53 +102,38 @@
   selected: string | undefined;
 }
 
-export const BackgroundSelector: FunctionComponent = () => {
-  const change = useCallback(({ selected, name }: GlobalState) => {
-    const api = useStorybookApi();
+interface Props {
+  api: API;
+}
+
+export class BackgroundSelector extends Component<Props> {
+  change = ({ selected, name }: GlobalState) => {
+    const { api } = this.props;
     if (typeof selected === 'string') {
       api.setAddonState<string>(PARAM_KEY, selected);
     }
     api.emit(EVENTS.UPDATE, { selected, name });
-  }, []);
+  };
 
-  return (
-    <Consumer filter={mapper}>
-      {({ items, selected }: ReturnType<typeof mapper>) => {
-        const selectedBackgroundColor = getSelectedBackgroundColor(items, selected);
+  render() {
+    return (
+      <Consumer filter={mapper}>
+        {({ items, selected }: ReturnType<typeof mapper>) => {
+          const selectedBackgroundColor = getSelectedBackgroundColor(items, selected);
 
-        return items.length ? (
-          <Fragment>
-            {selectedBackgroundColor ? (
-              <Global
-                styles={(theme: Theme) => ({
-                  [`#${iframeId}`]: {
-                    backgroundColor:
-                      selectedBackgroundColor === 'transparent'
-                        ? theme.background.content
-                        : selectedBackgroundColor,
-                  },
-                })}
-              />
-            ) : null}
-            <WithTooltip
-              placement="top"
-              trigger="click"
-              tooltip={({ onHide }) => (
-                <TooltipLinkList
-                  links={getDisplayedItems(items, selectedBackgroundColor, i => {
-                    change(i);
-                    onHide();
+          return items.length ? (
+            <Fragment>
+              {selectedBackgroundColor ? (
+                <Global
+                  styles={(theme: Theme) => ({
+                    [`#${iframeId}`]: {
+                      backgroundColor:
+                        selectedBackgroundColor === 'transparent'
+                          ? theme.background.content
+                          : selectedBackgroundColor,
+                    },
                   })}
                 />
-<<<<<<< HEAD
-              )}
-              closeOnClick
-            >
-              <IconButton
-                key="background"
-                active={selectedBackgroundColor !== 'transparent'}
-                title="Change the background of the preview"
-=======
               ) : null}
               <WithTooltip
                 placement="top"
@@ -162,14 +147,19 @@
                   />
                 )}
                 closeOnClick
->>>>>>> d4027f01
               >
-                <Icons icon="photo" />
-              </IconButton>
-            </WithTooltip>
-          </Fragment>
-        ) : null;
-      }}
-    </Consumer>
-  );
-};+                <IconButton
+                  key="background"
+                  active={selectedBackgroundColor !== 'transparent'}
+                  title="Change the background of the preview"
+                >
+                  <Icons icon="photo" />
+                </IconButton>
+              </WithTooltip>
+            </Fragment>
+          ) : null;
+        }}
+      </Consumer>
+    );
+  }
+}