--- conflicted
+++ resolved
@@ -46,11 +46,7 @@
   "devDependencies": {
     "@types/prop-types": "^15.5.9",
     "@types/util-deprecate": "^1.0.0",
-<<<<<<< HEAD
-    "@types/webpack-env": "^1.14.1"
-=======
     "@types/webpack-env": "^1.15.0"
->>>>>>> 45fa76cd
   },
   "peerDependencies": {
     "react": "*"
