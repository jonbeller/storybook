import addons, { makeDecorator } from '@storybook/addons';

import { SET_OPTIONS } from './shared';

import { manager, registerKnobs } from './registerKnobs';

export function knob(name, optionsParam) {
  return manager.knob(name, optionsParam);
}

export function text(name, value, groupId, { onChange } = {}) {
  return manager.knob(name, { type: 'text', value, groupId, onChange });
}

export function boolean(name, value, groupId, { onChange } = {}) {
  return manager.knob(name, { type: 'boolean', value, groupId, onChange });
}

export function number(name, value, options = {}, groupId) {
  const rangeDefaults = {
    min: 0,
    max: 10,
    step: 1,
  };

  const mergedOptions = options.range
    ? {
        ...rangeDefaults,
        ...options,
      }
    : options;

  const finalOptions = {
    ...mergedOptions,
    type: 'number',
    value,
    groupId,
  };

  return manager.knob(name, finalOptions);
}

export function color(name, value, groupId, { onChange } = {}) {
  return manager.knob(name, { type: 'color', value, groupId, onChange });
}

export function object(name, value, groupId, { onChange } = {}) {
  return manager.knob(name, { type: 'object', value, groupId, onChange });
}

export function select(name, options, value, groupId, { onChange } = {}) {
  return manager.knob(name, { type: 'select', selectV2: true, options, value, groupId, onChange });
}

export function radios(name, options, value, groupId, { onChange } = {}) {
  return manager.knob(name, { type: 'radios', options, value, groupId, onChange });
}

export function array(name, value, separator = ',', groupId, { onChange } = {}) {
  return manager.knob(name, { type: 'array', value, separator, groupId, onChange });
}

export function date(name, value = new Date(), groupId, { onChange } = {}) {
  const proxyValue = value ? value.getTime() : null;
  return manager.knob(name, { type: 'date', value: proxyValue, groupId, onChange });
}

export function button(name, callback, groupId, { onChange } = {}) {
  return manager.knob(name, { type: 'button', callback, hideLabel: true, groupId, onChange });
}

<<<<<<< HEAD
export function files(name, accept, value = [], { onChange } = {}) {
  return manager.knob(name, { type: 'files', accept, value, onChange });
=======
export function files(name, accept, value = [], groupId) {
  return manager.knob(name, { type: 'files', accept, value, groupId });
}

export function optionsKnob(name, valuesObj, value, optionsObj, groupId) {
  return manager.knob(name, { type: 'options', options: valuesObj, value, optionsObj, groupId });
>>>>>>> 5f453a22
}

const defaultOptions = {
  escapeHTML: true,
};

export const withKnobs = makeDecorator({
  name: 'withKnobs',
  parameterName: 'knobs',
  skipIfNoParametersOrOptions: false,
  allowDeprecatedUsage: true,
  wrapper: (getStory, context, { options, parameters }) => {
    const storyOptions = parameters || options;
    const allOptions = { ...defaultOptions, ...storyOptions };

    const channel = addons.getChannel();
    manager.setChannel(channel);
    manager.setOptions(allOptions);
    channel.emit(SET_OPTIONS, allOptions);

    registerKnobs();
    return getStory(context);
  },
});

export * from './shared';

if (module && module.hot && module.hot.decline) {
  module.hot.decline();
}<|MERGE_RESOLUTION|>--- conflicted
+++ resolved
@@ -69,17 +69,19 @@
   return manager.knob(name, { type: 'button', callback, hideLabel: true, groupId, onChange });
 }
 
-<<<<<<< HEAD
-export function files(name, accept, value = [], { onChange } = {}) {
-  return manager.knob(name, { type: 'files', accept, value, onChange });
-=======
-export function files(name, accept, value = [], groupId) {
-  return manager.knob(name, { type: 'files', accept, value, groupId });
+export function files(name, accept, value = [], groupId, { onChange } = {}) {
+  return manager.knob(name, { type: 'files', accept, value, groupId, onChange });
 }
 
-export function optionsKnob(name, valuesObj, value, optionsObj, groupId) {
-  return manager.knob(name, { type: 'options', options: valuesObj, value, optionsObj, groupId });
->>>>>>> 5f453a22
+export function optionsKnob(name, valuesObj, value, optionsObj, groupId, { onChange }) {
+  return manager.knob(name, {
+    type: 'options',
+    options: valuesObj,
+    value,
+    optionsObj,
+    groupId,
+    onChange,
+  });
 }
 
 const defaultOptions = {
