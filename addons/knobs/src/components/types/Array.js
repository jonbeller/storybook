import PropTypes from 'prop-types';
import React from 'react';
import Textarea from 'react-textarea-autosize';

const styles = {
  display: 'table-cell',
  boxSizing: 'border-box',
  verticalAlign: 'middle',
  height: '26px',
  width: '100%',
  outline: 'none',
  border: '1px solid #f7f4f4',
  borderRadius: 2,
  fontSize: 11,
  padding: '5px',
  color: '#555',
};

function formatArray(value, separator) {
  if (value === '') {
    return [];
  }
  return value.split(separator);
}

<<<<<<< HEAD
class ArrayType extends React.Component {
  render() {
    const { knob, onChange } = this.props;
    return (
      <Textarea
        id={knob.name}
        ref={c => {
          this.input = c;
        }}
        style={styles}
        value={knob.value.join(knob.separator)}
        onChange={e => onChange(formatArray(e.target.value, knob.separator))}
      />
    );
  }
}
=======
const ArrayType = ({ knob, onChange }) => (
  <Textarea
    id={knob.name}
    style={styles}
    value={knob.value.join(knob.separator)}
    onChange={e => onChange(formatArray(e.target.value, knob.separator))}
  />
);
>>>>>>> cd3ae79d

ArrayType.defaultProps = {
  knob: {},
  onChange: value => value,
};

ArrayType.propTypes = {
  knob: PropTypes.shape({
    name: PropTypes.string,
    value: PropTypes.array,
  }),
  onChange: PropTypes.func,
};

ArrayType.serialize = value => value;
ArrayType.deserialize = value => {
  if (Array.isArray(value)) return value;

  return Object.keys(value)
    .sort()
    .reduce((array, key) => [...array, value[key]], []);
};

export default ArrayType;<|MERGE_RESOLUTION|>--- conflicted
+++ resolved
@@ -23,24 +23,6 @@
   return value.split(separator);
 }
 
-<<<<<<< HEAD
-class ArrayType extends React.Component {
-  render() {
-    const { knob, onChange } = this.props;
-    return (
-      <Textarea
-        id={knob.name}
-        ref={c => {
-          this.input = c;
-        }}
-        style={styles}
-        value={knob.value.join(knob.separator)}
-        onChange={e => onChange(formatArray(e.target.value, knob.separator))}
-      />
-    );
-  }
-}
-=======
 const ArrayType = ({ knob, onChange }) => (
   <Textarea
     id={knob.name}
@@ -49,7 +31,6 @@
     onChange={e => onChange(formatArray(e.target.value, knob.separator))}
   />
 );
->>>>>>> cd3ae79d
 
 ArrayType.defaultProps = {
   knob: {},
