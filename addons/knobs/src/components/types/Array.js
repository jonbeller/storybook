--- conflicted
+++ resolved
@@ -16,31 +16,6 @@
   color: '#555',
 };
 
-<<<<<<< HEAD
-function formatArray(value, separator) {
-  if (value === '') {
-    return [];
-  }
-  return value.split(separator);
-}
-
-class ArrayType extends React.Component {
-  render() {
-    const { knob, onChange } = this.props;
-    return (
-      <Textarea
-        id={knob.name}
-        ref={c => {
-          this.input = c;
-        }}
-        style={styles}
-        value={knob.value.join(knob.separator)}
-        onChange={e => onChange(formatArray(e.target.value, knob.separator))}
-      />
-    );
-  }
-}
-=======
 const ArrayType = ({ knob, onChange }) => (
   <Textarea
     id={knob.name}
@@ -49,7 +24,6 @@
     onChange={e => onChange(e.target.value.split(knob.separator))}
   />
 );
->>>>>>> c06a2895
 
 ArrayType.defaultProps = {
   knob: {},
