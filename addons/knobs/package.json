--- conflicted
+++ resolved
@@ -29,12 +29,6 @@
     "util-deprecate": "^1.0.2"
   },
   "devDependencies": {
-<<<<<<< HEAD
-    "git-url-parse": "^6.2.2",
-=======
-    "@types/node": "^7.0.46",
-    "@types/react": "^16.0.19",
->>>>>>> b0b23440
     "raw-loader": "^0.5.1",
     "react": "^16.0.0",
     "react-dom": "^16.0.0",
