{
  "name": "@storybook/addon-knobs",
  "version": "3.3.0-alpha.4",
  "description": "Storybook Addon Prop Editor Component",
  "license": "MIT",
  "main": "dist/index.js",
  "repository": {
    "type": "git",
    "url": "https://github.com/storybooks/storybook.git"
  },
  "scripts": {
    "prepare": "node ../../scripts/prepare.js",
    "publish-storybook": "bash .scripts/publish_storybook.sh",
    "storybook": "start-storybook -p 9010"
  },
  "dependencies": {
    "@angular/core": "^5.0.0-beta.7",
<<<<<<< HEAD
=======
    "@storybook/addons": "^3.3.0-alpha.4",
>>>>>>> fd33fadd
    "babel-runtime": "^6.26.0",
    "deep-equal": "^1.0.1",
    "global": "^4.3.2",
    "insert-css": "^2.0.0",
    "lodash.debounce": "^4.0.8",
    "moment": "^2.19.2",
    "prop-types": "^15.6.0",
    "react-color": "^2.11.4",
    "react-datetime": "^2.11.0",
    "react-textarea-autosize": "^5.2.1",
    "util-deprecate": "^1.0.2"
  },
  "devDependencies": {
    "raw-loader": "^0.5.1",
    "style-loader": "^0.19.0",
    "vue": "^2.5.8"
  },
  "peerDependencies": {
    "@storybook/addons": "^3.3.0-alpha",
    "react": "*",
    "react-dom": "*"
  }
}<|MERGE_RESOLUTION|>--- conflicted
+++ resolved
@@ -15,10 +15,6 @@
   },
   "dependencies": {
     "@angular/core": "^5.0.0-beta.7",
-<<<<<<< HEAD
-=======
-    "@storybook/addons": "^3.3.0-alpha.4",
->>>>>>> fd33fadd
     "babel-runtime": "^6.26.0",
     "deep-equal": "^1.0.1",
     "global": "^4.3.2",
@@ -37,7 +33,7 @@
     "vue": "^2.5.8"
   },
   "peerDependencies": {
-    "@storybook/addons": "^3.3.0-alpha",
+    "@storybook/addons": "^3.3.0-alpha.4",
     "react": "*",
     "react-dom": "*"
   }
