--- conflicted
+++ resolved
@@ -1,10 +1,6 @@
 {
   "name": "@storybook/addon-info",
-<<<<<<< HEAD
-  "version": "5.0.0-beta.2",
-=======
   "version": "5.0.0-beta.3",
->>>>>>> 247dd6a3
   "description": "A Storybook addon to show additional information for your stories.",
   "keywords": [
     "addon",
@@ -25,17 +21,10 @@
     "prepare": "node ../../scripts/prepare.js"
   },
   "dependencies": {
-<<<<<<< HEAD
-    "@storybook/addons": "5.0.0-beta.2",
-    "@storybook/client-logger": "5.0.0-beta.2",
-    "@storybook/components": "5.0.0-beta.2",
-    "@storybook/theming": "5.0.0-beta.2",
-=======
     "@storybook/addons": "5.0.0-beta.3",
     "@storybook/client-logger": "5.0.0-beta.3",
     "@storybook/components": "5.0.0-beta.3",
     "@storybook/theming": "5.0.0-beta.3",
->>>>>>> 247dd6a3
     "core-js": "^2.6.2",
     "global": "^4.3.2",
     "marksy": "^6.1.0",
