--- conflicted
+++ resolved
@@ -26,16 +26,10 @@
     "shelljs": "^0.7.7"
   },
   "dependencies": {
-    "global": "^4.3.2",
     "graphiql": "^0.7.8",
-<<<<<<< HEAD
-    "graphql": "^0.7.0",
-    "prop-types": "^15.5.10"
-=======
     "graphql": "^0.7.0"
   },
   "peerDependencies": {
     "react": "*"
->>>>>>> fceded04
   }
 }