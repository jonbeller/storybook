{
  "name": "@storybook/addon-graphql",
  "version": "6.2.0-beta.14",
  "description": "Storybook addon to display the GraphiQL IDE",
  "keywords": [
    "addon",
    "storybook",
    "data-state"
  ],
  "homepage": "https://github.com/storybookjs/storybook/tree/master/addons/graphql",
  "bugs": {
    "url": "https://github.com/storybookjs/storybook/issues"
  },
  "repository": {
    "type": "git",
    "url": "https://github.com/storybookjs/storybook.git",
    "directory": "addons/graphql"
  },
  "license": "MIT",
  "main": "dist/cjs/index.js",
  "module": "dist/esm/index.js",
  "types": "dist/ts3.9/index.d.ts",
  "typesVersions": {
    "<3.8": {
      "*": [
        "dist/ts3.4/*"
      ]
    }
  },
  "files": [
    "dist/**/*",
    "README.md",
    "*.js",
    "*.d.ts"
  ],
  "scripts": {
    "prepare": "node ../../scripts/prepare.js"
  },
  "dependencies": {
<<<<<<< HEAD
    "@babel/core": "^7.13.0",
    "@babel/plugin-transform-classes": "^7.13.0",
    "@storybook/addons": "6.2.0-beta.13",
    "@storybook/api": "6.2.0-beta.13",
=======
    "@babel/core": "^7.12.10",
    "@babel/plugin-transform-classes": "^7.12.1",
    "@storybook/addons": "6.2.0-beta.14",
    "@storybook/api": "6.2.0-beta.14",
>>>>>>> 1c4270ff
    "babel-loader": "^8.2.2",
    "core-js": "^3.8.2",
    "global": "^4.4.0",
    "graphiql": "^0.17.5",
    "graphql": "^15.4.0",
    "prop-types": "^15.7.2",
    "regenerator-runtime": "^0.13.7",
    "webpack": "4"
  },
  "peerDependencies": {
    "react": "^16.8.0 || ^17.0.0",
    "react-dom": "^16.8.0 || ^17.0.0"
  },
  "peerDependenciesMeta": {
    "react": {
      "optional": true
    },
    "react-dom": {
      "optional": true
    }
  },
  "publishConfig": {
    "access": "public"
  },
  "gitHead": "45957443c70b308214c9eb52cb048e7e488153c6",
  "storybook": {
    "displayName": "GraphiQL IDE",
    "icon": "https://pbs.twimg.com/profile_images/618131103509909504/VQLBJ0TR_400x400.png",
    "supportedFrameworks": [
      "react",
      "angular"
    ]
  }
}<|MERGE_RESOLUTION|>--- conflicted
+++ resolved
@@ -37,17 +37,10 @@
     "prepare": "node ../../scripts/prepare.js"
   },
   "dependencies": {
-<<<<<<< HEAD
     "@babel/core": "^7.13.0",
     "@babel/plugin-transform-classes": "^7.13.0",
-    "@storybook/addons": "6.2.0-beta.13",
-    "@storybook/api": "6.2.0-beta.13",
-=======
-    "@babel/core": "^7.12.10",
-    "@babel/plugin-transform-classes": "^7.12.1",
     "@storybook/addons": "6.2.0-beta.14",
     "@storybook/api": "6.2.0-beta.14",
->>>>>>> 1c4270ff
     "babel-loader": "^8.2.2",
     "core-js": "^3.8.2",
     "global": "^4.4.0",
