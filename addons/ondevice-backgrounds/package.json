{
  "name": "@storybook/addon-ondevice-backgrounds",
  "version": "5.3.0-alpha.4",
  "description": "A react-native storybook addon to show different backgrounds for your preview",
  "keywords": [
    "addon",
    "background",
    "react",
    "storybook"
  ],
  "homepage": "https://storybook.js.org",
  "bugs": {
    "url": "https://github.com/storybookjs/storybook/issues"
  },
  "repository": {
    "type": "git",
    "url": "https://github.com/storybookjs/storybook.git",
    "directory": "addons/ondevice-backgrounds"
  },
  "license": "MIT",
  "files": [
    "dist/**/*",
    "docs/**/*",
    "README.md",
    "register.js"
  ],
  "main": "dist/index.js",
<<<<<<< HEAD
  "types": "dist/index.d.ts",
=======
>>>>>>> 932f38c9
  "scripts": {
    "prepare": "node ../../scripts/prepare.js"
  },
  "dependencies": {
<<<<<<< HEAD
    "@storybook/addons": "5.2.0-beta.31",
    "@storybook/client-api": "5.2.0-beta.31",
    "@storybook/api": "5.2.0-beta.31",
=======
    "@storybook/addons": "5.3.0-alpha.4",
>>>>>>> 932f38c9
    "core-js": "^3.0.1",
    "prop-types": "^15.7.2"
  },
  "peerDependencies": {
    "react": "*",
    "react-native": "*"
  },
  "publishConfig": {
    "access": "public"
  }
}<|MERGE_RESOLUTION|>--- conflicted
+++ resolved
@@ -25,21 +25,14 @@
     "register.js"
   ],
   "main": "dist/index.js",
-<<<<<<< HEAD
   "types": "dist/index.d.ts",
-=======
->>>>>>> 932f38c9
   "scripts": {
     "prepare": "node ../../scripts/prepare.js"
   },
   "dependencies": {
-<<<<<<< HEAD
-    "@storybook/addons": "5.2.0-beta.31",
-    "@storybook/client-api": "5.2.0-beta.31",
-    "@storybook/api": "5.2.0-beta.31",
-=======
     "@storybook/addons": "5.3.0-alpha.4",
->>>>>>> 932f38c9
+    "@storybook/client-api": "5.3.0-alpha.4",
+    "@storybook/api": "5.3.0-alpha.4",
     "core-js": "^3.0.1",
     "prop-types": "^15.7.2"
   },
