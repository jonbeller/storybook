{
  "name": "@storybook/addon-docs",
  "version": "6.1.8",
  "description": "Superior documentation for your components",
  "keywords": [
    "addon",
    "notes",
    "storybook"
  ],
  "homepage": "https://github.com/storybookjs/storybook/tree/master/addons/docs",
  "bugs": {
    "url": "https://github.com/storybookjs/storybook/issues"
  },
  "repository": {
    "type": "git",
    "url": "https://github.com/storybookjs/storybook.git",
    "directory": "addons/docs"
  },
  "license": "MIT",
  "main": "dist/public_api.js",
  "types": "dist/public_api.d.ts",
  "files": [
    "dist/**/*",
    "angular/**/*",
    "common/**/*",
    "ember/**/*",
    "html/**/*",
    "postinstall/**/*",
    "react/**/*",
    "vue/**/*",
    "web-components/**/*",
    "README.md",
    "*.js",
    "*.d.ts",
    "ts3.4/**/*",
    "!__testfixtures__"
  ],
  "scripts": {
    "prepare": "node ../../scripts/prepare.js"
  },
  "dependencies": {
    "@babel/core": "^7.12.1",
    "@babel/generator": "^7.12.1",
    "@babel/parser": "^7.12.3",
    "@babel/plugin-transform-react-jsx": "^7.12.1",
    "@babel/preset-env": "^7.12.1",
    "@jest/transform": "^26.0.0",
    "@mdx-js/loader": "^1.6.19",
    "@mdx-js/mdx": "^1.6.19",
    "@mdx-js/react": "^1.6.19",
    "@storybook/addons": "6.1.8",
    "@storybook/api": "6.1.8",
    "@storybook/client-api": "6.1.8",
    "@storybook/client-logger": "6.1.8",
    "@storybook/components": "6.1.8",
    "@storybook/core": "6.1.8",
    "@storybook/core-events": "6.1.8",
    "@storybook/csf": "0.0.1",
    "@storybook/node-logger": "6.1.8",
    "@storybook/postinstall": "6.1.8",
    "@storybook/source-loader": "6.1.8",
    "@storybook/theming": "6.1.8",
    "acorn": "^7.1.0",
    "acorn-jsx": "^5.1.0",
    "acorn-walk": "^7.0.0",
    "core-js": "^3.0.1",
    "doctrine": "^3.0.0",
    "escodegen": "^1.12.0",
    "fast-deep-equal": "^3.1.1",
    "global": "^4.3.2",
    "html-tags": "^3.1.0",
    "js-string-escape": "^1.0.1",
    "lodash": "^4.17.15",
    "prettier": "~2.0.5",
    "prop-types": "^15.7.2",
    "react-element-to-jsx-string": "^14.3.1",
    "regenerator-runtime": "^0.13.7",
    "remark-external-links": "^6.0.0",
    "remark-slug": "^6.0.0",
    "ts-dedent": "^2.0.0",
    "util-deprecate": "^1.0.2"
  },
  "devDependencies": {
    "@angular/core": "^11.0.0",
    "@babel/core": "^7.12.3",
<<<<<<< HEAD
    "@emotion/react": "^11.0.0",
    "@emotion/styled": "^11.0.0",
    "@storybook/react": "6.1.6",
    "@storybook/vue": "6.1.6",
    "@storybook/web-components": "6.1.6",
=======
    "@emotion/core": "^10.1.1",
    "@emotion/styled": "^10.0.23",
    "@storybook/react": "6.1.8",
    "@storybook/vue": "6.1.8",
    "@storybook/web-components": "6.1.8",
>>>>>>> 1cccad86
    "@types/cross-spawn": "^6.0.1",
    "@types/doctrine": "^0.0.3",
    "@types/enzyme": "^3.10.3",
    "@types/estree": "^0.0.44",
    "@types/jest": "^25.1.1",
    "@types/prop-types": "^15.5.9",
    "@types/tmp": "^0.1.0",
    "@types/util-deprecate": "^1.0.0",
    "babel-loader": "^8.0.6",
    "babel-plugin-react-docgen": "^4.2.1",
    "cross-spawn": "^7.0.1",
    "fs-extra": "^9.0.0",
    "jest": "^26.0.0",
    "jest-specific-snapshot": "^4.0.0",
    "lit-element": "^2.2.1",
    "lit-html": "^1.0.0",
    "require-from-string": "^2.0.2",
    "rxjs": "^6.5.4",
    "styled-components": "^5.0.1",
    "terser-webpack-plugin": "^3.0.0",
    "tmp": "^0.2.1",
    "tslib": "^2.0.0",
    "web-component-analyzer": "^1.0.3",
    "webpack": "^4.44.2",
    "zone.js": "^0.11.3"
  },
  "peerDependencies": {
    "@babel/core": "^7.11.5",
    "@storybook/vue": "6.1.8",
    "babel-loader": "^8.0.0",
    "react": "^16.8.0 || ^17.0.0",
    "react-dom": "^16.8.0 || ^17.0.0",
    "sveltedoc-parser": "^3.0.4",
    "vue": "^2.6.10",
    "webpack": ">=4"
  },
  "peerDependenciesMeta": {
    "@storybook/vue": {
      "optional": true
    },
    "react": {
      "optional": true
    },
    "react-dom": {
      "optional": true
    },
    "sveltedoc-parser": {
      "optional": true
    },
    "vue": {
      "optional": true
    },
    "webpack": {
      "optional": true
    }
  },
  "publishConfig": {
    "access": "public"
  },
<<<<<<< HEAD
  "gitHead": "1f89b5b967974abd3badb3b63d88303dfee4467b",
  "typesVersions": {
    "<3.8": {
      "*": [
        "ts3.4/*"
      ]
    }
  }
=======
  "gitHead": "6c4d0ed4beea726a121cddd365cc5258d6828be9"
>>>>>>> 1cccad86
}<|MERGE_RESOLUTION|>--- conflicted
+++ resolved
@@ -83,19 +83,11 @@
   "devDependencies": {
     "@angular/core": "^11.0.0",
     "@babel/core": "^7.12.3",
-<<<<<<< HEAD
     "@emotion/react": "^11.0.0",
     "@emotion/styled": "^11.0.0",
-    "@storybook/react": "6.1.6",
-    "@storybook/vue": "6.1.6",
-    "@storybook/web-components": "6.1.6",
-=======
-    "@emotion/core": "^10.1.1",
-    "@emotion/styled": "^10.0.23",
     "@storybook/react": "6.1.8",
     "@storybook/vue": "6.1.8",
     "@storybook/web-components": "6.1.8",
->>>>>>> 1cccad86
     "@types/cross-spawn": "^6.0.1",
     "@types/doctrine": "^0.0.3",
     "@types/enzyme": "^3.10.3",
@@ -155,16 +147,5 @@
   "publishConfig": {
     "access": "public"
   },
-<<<<<<< HEAD
-  "gitHead": "1f89b5b967974abd3badb3b63d88303dfee4467b",
-  "typesVersions": {
-    "<3.8": {
-      "*": [
-        "ts3.4/*"
-      ]
-    }
-  }
-=======
   "gitHead": "6c4d0ed4beea726a121cddd365cc5258d6828be9"
->>>>>>> 1cccad86
 }