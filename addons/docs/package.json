{
  "name": "@storybook/addon-docs",
  "version": "6.2.0-beta.13",
  "description": "Document component usage and properties in Markdown",
  "keywords": [
    "addon",
    "notes",
    "documentation",
    "storybook",
    "essentials",
    "organize"
  ],
  "homepage": "https://github.com/storybookjs/storybook/tree/master/addons/docs",
  "bugs": {
    "url": "https://github.com/storybookjs/storybook/issues"
  },
  "repository": {
    "type": "git",
    "url": "https://github.com/storybookjs/storybook.git",
    "directory": "addons/docs"
  },
  "license": "MIT",
<<<<<<< HEAD
  "main": "dist/public_api.js",
  "types": "dist/public_api.d.ts",
=======
  "main": "dist/cjs/public_api.js",
  "module": "dist/esm/public_api.js",
  "types": "dist/ts3.9/public_api.d.ts",
  "typesVersions": {
    "<3.8": {
      "*": [
        "dist/ts3.4/*"
      ]
    }
  },
>>>>>>> 276aa9ba
  "files": [
    "dist/**/*",
    "angular/**/*",
    "common/**/*",
    "ember/**/*",
    "html/**/*",
    "postinstall/**/*",
    "react/**/*",
    "vue/**/*",
    "web-components/**/*",
    "README.md",
    "*.js",
    "*.d.ts",
    "!__testfixtures__"
  ],
  "scripts": {
    "prepare": "node ../../scripts/prepare.js"
  },
  "dependencies": {
    "@babel/core": "^7.12.10",
    "@babel/generator": "^7.12.11",
    "@babel/parser": "^7.12.11",
    "@babel/plugin-transform-react-jsx": "^7.12.12",
    "@babel/preset-env": "^7.12.11",
    "@jest/transform": "^26.6.2",
    "@mdx-js/loader": "^1.6.22",
    "@mdx-js/mdx": "^1.6.22",
    "@mdx-js/react": "^1.6.22",
    "@storybook/addons": "6.2.0-beta.13",
    "@storybook/api": "6.2.0-beta.13",
    "@storybook/builder-webpack4": "6.2.0-beta.13",
    "@storybook/client-api": "6.2.0-beta.13",
    "@storybook/client-logger": "6.2.0-beta.13",
    "@storybook/components": "6.2.0-beta.13",
    "@storybook/core": "6.2.0-beta.13",
    "@storybook/core-events": "6.2.0-beta.13",
    "@storybook/csf": "0.0.1",
    "@storybook/node-logger": "6.2.0-beta.13",
    "@storybook/postinstall": "6.2.0-beta.13",
    "@storybook/source-loader": "6.2.0-beta.13",
    "@storybook/theming": "6.2.0-beta.13",
    "acorn": "^7.4.1",
    "acorn-jsx": "^5.3.1",
    "acorn-walk": "^7.2.0",
    "core-js": "^3.8.2",
    "doctrine": "^3.0.0",
    "escodegen": "^2.0.0",
    "fast-deep-equal": "^3.1.3",
    "global": "^4.4.0",
    "html-tags": "^3.1.0",
    "js-string-escape": "^1.0.1",
    "loader-utils": "^2.0.0",
    "lodash": "^4.17.20",
    "prettier": "~2.2.1",
    "prop-types": "^15.7.2",
    "react-element-to-jsx-string": "^14.3.2",
    "regenerator-runtime": "^0.13.7",
    "remark-external-links": "^8.0.0",
    "remark-slug": "^6.0.0",
    "ts-dedent": "^2.0.0",
    "util-deprecate": "^1.0.2"
  },
  "devDependencies": {
<<<<<<< HEAD
    "@angular/core": "^11.0.0",
    "@babel/core": "^7.12.3",
    "@emotion/react": "^11.0.0",
    "@emotion/styled": "^11.0.0",
    "@storybook/react": "6.1.8",
    "@storybook/vue": "6.1.8",
    "@storybook/web-components": "6.1.8",
    "@types/cross-spawn": "^6.0.1",
=======
    "@angular/core": "^11.2.0",
    "@babel/core": "^7.12.10",
    "@emotion/core": "^10.1.1",
    "@emotion/styled": "^10.0.27",
    "@storybook/angular": "6.2.0-beta.13",
    "@storybook/react": "6.2.0-beta.13",
    "@storybook/vue": "6.2.0-beta.13",
    "@storybook/web-components": "6.2.0-beta.13",
    "@types/cross-spawn": "^6.0.2",
>>>>>>> 276aa9ba
    "@types/doctrine": "^0.0.3",
    "@types/enzyme": "^3.10.8",
    "@types/estree": "^0.0.44",
    "@types/jest": "^26.0.16",
    "@types/loader-utils": "^2.0.0",
    "@types/prop-types": "^15.7.3",
    "@types/tmp": "^0.2.0",
    "@types/util-deprecate": "^1.0.0",
    "babel-loader": "^8.2.2",
    "babel-plugin-react-docgen": "^4.2.1",
    "cross-spawn": "^7.0.3",
    "fs-extra": "^9.0.1",
    "jest": "^26.6.3",
    "jest-specific-snapshot": "^4.0.0",
    "lit-element": "^2.4.0",
    "lit-html": "^1.3.0",
    "require-from-string": "^2.0.2",
    "rxjs": "^6.6.3",
    "styled-components": "^5.2.1",
    "terser-webpack-plugin": "^5.0.3",
    "tmp": "^0.2.1",
    "tslib": "^2.1.0",
    "vue": "^2.6.10",
    "web-component-analyzer": "^1.1.6",
    "webpack": "4",
    "zone.js": "^0.11.3"
  },
  "peerDependencies": {
    "@babel/core": "^7.11.5",
    "@storybook/angular": "6.2.0-beta.13",
    "@storybook/vue": "6.2.0-beta.13",
    "@storybook/vue3": "6.2.0-beta.13",
    "babel-loader": "^8.0.0",
    "react": "^16.8.0 || ^17.0.0",
    "react-dom": "^16.8.0 || ^17.0.0",
    "svelte": "^3.31.2",
    "sveltedoc-parser": "^4.1.0",
    "vue": "^2.6.10 || ^3.0.0",
    "webpack": "*"
  },
  "peerDependenciesMeta": {
    "@storybook/angular": {
      "optional": true
    },
    "@storybook/vue": {
      "optional": true
    },
    "@storybook/vue3": {
      "optional": true
    },
    "react": {
      "optional": true
    },
    "react-dom": {
      "optional": true
    },
    "svelte": {
      "optional": true
    },
    "sveltedoc-parser": {
      "optional": true
    },
    "vue": {
      "optional": true
    },
    "webpack": {
      "optional": true
    }
  },
  "publishConfig": {
    "access": "public"
  },
<<<<<<< HEAD
  "gitHead": "6c4d0ed4beea726a121cddd365cc5258d6828be9",
  "typesVersions": {
    "<3.8": {
      "*": [
        "ts3.4/*"
      ]
    }
=======
  "gitHead": "9b7aad4bda5a705ae6faaaaae64c0eaee4cf99c5",
  "storybook": {
    "displayName": "Docs",
    "icon": "https://user-images.githubusercontent.com/263385/101991672-48355c80-3c7c-11eb-82d9-95fa12438f64.png",
    "unsupportedFrameworks": [
      "react-native"
    ]
>>>>>>> 276aa9ba
  }
}<|MERGE_RESOLUTION|>--- conflicted
+++ resolved
@@ -20,10 +20,6 @@
     "directory": "addons/docs"
   },
   "license": "MIT",
-<<<<<<< HEAD
-  "main": "dist/public_api.js",
-  "types": "dist/public_api.d.ts",
-=======
   "main": "dist/cjs/public_api.js",
   "module": "dist/esm/public_api.js",
   "types": "dist/ts3.9/public_api.d.ts",
@@ -34,7 +30,6 @@
       ]
     }
   },
->>>>>>> 276aa9ba
   "files": [
     "dist/**/*",
     "angular/**/*",
@@ -98,26 +93,15 @@
     "util-deprecate": "^1.0.2"
   },
   "devDependencies": {
-<<<<<<< HEAD
-    "@angular/core": "^11.0.0",
-    "@babel/core": "^7.12.3",
+    "@angular/core": "^11.2.0",
+    "@babel/core": "^7.12.10",
     "@emotion/react": "^11.0.0",
     "@emotion/styled": "^11.0.0",
-    "@storybook/react": "6.1.8",
-    "@storybook/vue": "6.1.8",
-    "@storybook/web-components": "6.1.8",
-    "@types/cross-spawn": "^6.0.1",
-=======
-    "@angular/core": "^11.2.0",
-    "@babel/core": "^7.12.10",
-    "@emotion/core": "^10.1.1",
-    "@emotion/styled": "^10.0.27",
     "@storybook/angular": "6.2.0-beta.13",
     "@storybook/react": "6.2.0-beta.13",
     "@storybook/vue": "6.2.0-beta.13",
     "@storybook/web-components": "6.2.0-beta.13",
     "@types/cross-spawn": "^6.0.2",
->>>>>>> 276aa9ba
     "@types/doctrine": "^0.0.3",
     "@types/enzyme": "^3.10.8",
     "@types/estree": "^0.0.44",
@@ -190,15 +174,6 @@
   "publishConfig": {
     "access": "public"
   },
-<<<<<<< HEAD
-  "gitHead": "6c4d0ed4beea726a121cddd365cc5258d6828be9",
-  "typesVersions": {
-    "<3.8": {
-      "*": [
-        "ts3.4/*"
-      ]
-    }
-=======
   "gitHead": "9b7aad4bda5a705ae6faaaaae64c0eaee4cf99c5",
   "storybook": {
     "displayName": "Docs",
@@ -206,6 +181,5 @@
     "unsupportedFrameworks": [
       "react-native"
     ]
->>>>>>> 276aa9ba
   }
 }