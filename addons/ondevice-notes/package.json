--- conflicted
+++ resolved
@@ -20,16 +20,11 @@
     "prepare": "node ../../scripts/prepare.js"
   },
   "dependencies": {
-<<<<<<< HEAD
-    "@storybook/addons": "5.2.0-beta.28",
-    "@storybook/client-logger": "5.2.0-beta.28",
-    "@storybook/core-events": "5.2.0-beta.28",
-    "@storybook/api": "5.2.0-beta.28",
-    "@storybook/client-api": "5.2.0-beta.28",
-=======
     "@storybook/addons": "5.2.0-beta.31",
     "@storybook/client-logger": "5.2.0-beta.31",
->>>>>>> 2acbcd65
+    "@storybook/core-events": "5.2.0-beta.31",
+    "@storybook/api": "5.2.0-beta.31",
+    "@storybook/client-api": "5.2.0-beta.31",
     "core-js": "^3.0.1",
     "prop-types": "^15.7.2",
     "react-native-simple-markdown": "^1.1.0"
