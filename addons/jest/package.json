--- conflicted
+++ resolved
@@ -1,10 +1,6 @@
 {
   "name": "@storybook/addon-jest",
-<<<<<<< HEAD
-  "version": "5.2.0-beta.13",
-=======
   "version": "5.2.0-beta.17",
->>>>>>> bba0364e
   "description": "React storybook addon that show component jest report",
   "keywords": [
     "addon",
@@ -32,19 +28,11 @@
     "prepare": "node ../../scripts/prepare.js"
   },
   "dependencies": {
-<<<<<<< HEAD
-    "@storybook/addons": "5.2.0-beta.13",
-    "@storybook/api": "5.2.0-beta.13",
-    "@storybook/components": "5.2.0-beta.13",
-    "@storybook/core-events": "5.2.0-beta.13",
-    "@storybook/theming": "5.2.0-beta.13",
-=======
     "@storybook/addons": "5.2.0-beta.17",
     "@storybook/api": "5.2.0-beta.17",
     "@storybook/components": "5.2.0-beta.17",
     "@storybook/core-events": "5.2.0-beta.17",
     "@storybook/theming": "5.2.0-beta.17",
->>>>>>> bba0364e
     "core-js": "^3.0.1",
     "global": "^4.3.2",
     "react": "^16.8.3",
