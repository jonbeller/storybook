{
  "name": "@storybook/addon-design-assets",
  "version": "6.1.7",
  "description": "Design asset preview for storybook",
  "keywords": [
    "addon",
    "assets",
    "design",
    "files",
    "parameter",
    "storybook",
    "viewer"
  ],
  "homepage": "https://github.com/storybookjs/storybook#readme",
  "bugs": {
    "url": "https://github.com/storybookjs/storybook/issues"
  },
  "repository": {
    "type": "git",
    "url": "git+https://github.com/storybookjs/storybook.git",
    "directory": "addons/design-assets"
  },
  "license": "MIT",
  "main": "dist/index.js",
  "types": "dist/index.d.ts",
  "typesVersions": {
    "<3.8": {
      "*": [
        "ts3.4/*"
      ]
    }
  },
  "files": [
    "dist/**/*",
    "README.md",
    "*.js",
    "*.d.ts",
    "ts3.4/**/*"
  ],
  "scripts": {
    "prepare": "node ../../scripts/prepare.js"
  },
  "dependencies": {
<<<<<<< HEAD
    "@storybook/addons": "6.1.1",
    "@storybook/api": "6.1.1",
    "@storybook/client-logger": "6.1.1",
    "@storybook/components": "6.1.1",
    "@storybook/core-events": "6.1.1",
    "@storybook/theming": "6.1.1",
=======
    "@storybook/addons": "6.1.7",
    "@storybook/api": "6.1.7",
    "@storybook/client-logger": "6.1.7",
    "@storybook/components": "6.1.7",
    "@storybook/core-events": "6.1.7",
    "@storybook/theming": "6.1.7",
    "core-js": "^3.0.1",
>>>>>>> 8b292855
    "global": "^4.3.2",
    "regenerator-runtime": "^0.13.7",
    "ts-dedent": "^2.0.0",
    "use-image": "^1.0.3"
  },
  "peerDependencies": {
    "react": "^16.8.0 || ^17.0.0",
    "react-dom": "^16.8.0 || ^17.0.0"
  },
  "peerDependenciesMeta": {
    "react": {
      "optional": true
    },
    "react-dom": {
      "optional": true
    }
  },
  "publishConfig": {
    "access": "public"
  },
  "gitHead": "303d951f9ae4aa2241c9823e1cb6edbfd50fb093"
}<|MERGE_RESOLUTION|>--- conflicted
+++ resolved
@@ -41,22 +41,12 @@
     "prepare": "node ../../scripts/prepare.js"
   },
   "dependencies": {
-<<<<<<< HEAD
-    "@storybook/addons": "6.1.1",
-    "@storybook/api": "6.1.1",
-    "@storybook/client-logger": "6.1.1",
-    "@storybook/components": "6.1.1",
-    "@storybook/core-events": "6.1.1",
-    "@storybook/theming": "6.1.1",
-=======
     "@storybook/addons": "6.1.7",
     "@storybook/api": "6.1.7",
     "@storybook/client-logger": "6.1.7",
     "@storybook/components": "6.1.7",
     "@storybook/core-events": "6.1.7",
     "@storybook/theming": "6.1.7",
-    "core-js": "^3.0.1",
->>>>>>> 8b292855
     "global": "^4.3.2",
     "regenerator-runtime": "^0.13.7",
     "ts-dedent": "^2.0.0",
