{
  "name": "@storybook/addon-a11y",
  "version": "6.1.0-alpha.30",
  "description": "a11y addon for storybook",
  "keywords": [
    "a11y",
    "accessibility",
    "addon",
    "storybook",
    "valid",
    "verify"
  ],
  "homepage": "https://github.com/storybookjs/storybook#readme",
  "bugs": {
    "url": "https://github.com/storybookjs/storybook/issues"
  },
  "repository": {
    "type": "git",
    "url": "git+https://github.com/storybookjs/storybook.git",
    "directory": "addons/a11y"
  },
  "license": "MIT",
  "main": "dist/index.js",
  "types": "dist/index.d.ts",
  "files": [
    "dist/**/*",
    "README.md",
    "*.js",
    "*.d.ts",
    "ts3.4/**/*"
  ],
  "scripts": {
    "prepare": "node ../../scripts/prepare.js"
  },
  "dependencies": {
    "@storybook/addons": "6.1.0-alpha.30",
    "@storybook/api": "6.1.0-alpha.30",
    "@storybook/channels": "6.1.0-alpha.30",
    "@storybook/client-api": "6.1.0-alpha.30",
    "@storybook/client-logger": "6.1.0-alpha.30",
    "@storybook/components": "6.1.0-alpha.30",
    "@storybook/core-events": "6.1.0-alpha.30",
    "@storybook/theming": "6.1.0-alpha.30",
    "axe-core": "^4.0.1",
    "core-js": "^3.0.1",
    "global": "^4.3.2",
    "lodash": "^4.17.15",
    "react": "^16.8.3 || ^17.0.0",
    "react-dom": "^16.8.3",
    "react-sizeme": "^2.5.2",
<<<<<<< HEAD
    "regenerator-runtime": "^0.13.7",
    "ts-dedent": "^1.1.1",
=======
    "regenerator-runtime": "^0.13.3",
    "ts-dedent": "^2.0.0",
>>>>>>> dd5aab23
    "util-deprecate": "^1.0.2"
  },
  "devDependencies": {
    "@testing-library/react": "^10.0.4",
    "@types/webpack-env": "^1.15.2"
  },
  "publishConfig": {
    "access": "public"
  },
  "gitHead": "f883f080f23e6cd3900bc3de7950180ee5e8b226",
  "typesVersions": {
    "<3.8": {
      "*": [
        "ts3.4/*"
      ]
    }
  }
}<|MERGE_RESOLUTION|>--- conflicted
+++ resolved
@@ -48,13 +48,8 @@
     "react": "^16.8.3 || ^17.0.0",
     "react-dom": "^16.8.3",
     "react-sizeme": "^2.5.2",
-<<<<<<< HEAD
     "regenerator-runtime": "^0.13.7",
-    "ts-dedent": "^1.1.1",
-=======
-    "regenerator-runtime": "^0.13.3",
     "ts-dedent": "^2.0.0",
->>>>>>> dd5aab23
     "util-deprecate": "^1.0.2"
   },
   "devDependencies": {
