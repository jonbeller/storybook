{
  "name": "@storybook/addon-a11y",
  "version": "3.3.0-alpha.4",
  "description": "a11y addon for storybook",
  "keywords": [
    "a11y",
    "accessibility",
    "addon",
    "storybook",
    "valid",
    "verify"
  ],
  "homepage": "https://github.com/storybooks/storybook#readme",
  "bugs": {
    "url": "https://github.com/storybooks/storybook/issues"
  },
  "license": "MIT",
  "main": "dist/index.js",
  "repository": {
    "type": "git",
    "url": "git+https://github.com/storybooks/storybook.git"
  },
  "scripts": {
    "prepare": "node ../../scripts/prepare.js"
  },
  "dependencies": {
<<<<<<< HEAD
    "@storybook/components": "^3.3.0-alpha.3",
=======
    "@storybook/addons": "^3.3.0-alpha.4",
    "@storybook/components": "^3.3.0-alpha.4",
>>>>>>> fd33fadd
    "axe-core": "^2.0.7",
    "prop-types": "^15.6.0"
  },
  "peerDependencies": {
    "@storybook/addons": "^3.3.0-alpha",
    "react": "*",
    "react-dom": "*"
  }
}<|MERGE_RESOLUTION|>--- conflicted
+++ resolved
@@ -24,17 +24,12 @@
     "prepare": "node ../../scripts/prepare.js"
   },
   "dependencies": {
-<<<<<<< HEAD
-    "@storybook/components": "^3.3.0-alpha.3",
-=======
-    "@storybook/addons": "^3.3.0-alpha.4",
     "@storybook/components": "^3.3.0-alpha.4",
->>>>>>> fd33fadd
     "axe-core": "^2.0.7",
     "prop-types": "^15.6.0"
   },
   "peerDependencies": {
-    "@storybook/addons": "^3.3.0-alpha",
+    "@storybook/addons": "^3.3.0-alpha.4",
     "react": "*",
     "react-dom": "*"
   }
