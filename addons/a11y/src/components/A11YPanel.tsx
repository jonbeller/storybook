import React, { Component, Fragment } from 'react';
import PropTypes from 'prop-types';

import { styled } from '@storybook/theming';

import { STORY_RENDERED } from '@storybook/core-events';
import { ActionBar, Icons, ScrollArea } from '@storybook/components';

import { AxeResults, Result } from 'axe-core';
import { Report } from './Report';
import { Tabs } from './Tabs';
import { EVENTS } from '../constants';

const Icon = styled(Icons)(
  {
    height: '12px',
    width: '12px',
    marginRight: '4px',
  },
  ({ status, theme }: any) =>
    status === 'running'
      ? {
          animation: `${theme.animation.rotate360} 1s linear infinite;`,
        }
      : {}
);

const Passes = styled.span(({ theme }) => ({
  color: theme.color.positive,
}));

const Violations = styled.span(({ theme }) => ({
  color: theme.color.negative,
}));

const Incomplete = styled.span(({ theme }) => ({
  color: theme.color.warning,
}));

const Loader = styled(({ className }) => (
  <div className={className}>
    <Icon inline icon="sync" status="running" /> Please wait while a11y scan is running ...
  </div>
))({
  display: 'flex',
  alignItems: 'center',
  justifyContent: 'center',
  height: '100%',
});
Loader.displayName = 'Loader';

interface A11YPanelState {
  status: string;
  passes: Result[];
  violations: Result[];
  incomplete: Result[];
}

interface A11YPanelProps {
  active: boolean;
  api: {
    on(event: string, callback: (data: any) => void): void;
    off(event: string, callback: (data: any) => void): void;
    emit(event: string): void;
  };
}

export class A11YPanel extends Component<A11YPanelProps, A11YPanelState> {
  state: A11YPanelState = {
    status: 'ready',
    passes: [],
    violations: [],
    incomplete: [],
  };

  componentDidMount() {
    const { api } = this.props;

    api.on(STORY_RENDERED, this.request);
    api.on(EVENTS.RESULT, this.onUpdate);
  }

  componentDidUpdate(prevProps: A11YPanelProps) {
    // TODO: might be able to remove this
    const { active } = this.props;

    if (!prevProps.active && active) {
      this.request();
    }
  }

  componentWillUnmount() {
    const { api } = this.props;

    api.off(STORY_RENDERED, this.request);
    api.off(EVENTS.RESULT, this.onUpdate);
  }

  onUpdate = ({ passes, violations, incomplete }: AxeResults) => {
    this.setState(
      {
        status: 'ran',
        passes,
        violations,
        incomplete,
      },
      () => {
        setTimeout(() => {
          const { status } = this.state;
          if (status === 'ran') {
            this.setState({
              status: 'ready',
            });
          }
        }, 900);
      }
    );
  };

  request = () => {
    const { api, active } = this.props;

    if (active) {
      this.setState(
        {
          status: 'running',
        },
        () => {
          api.emit(EVENTS.REQUEST);
        }
      );
    }
  };

  render() {
    const { passes, violations, incomplete, status } = this.state;
    const { active } = this.props;

    let actionTitle;
    if (status === 'ready') {
      actionTitle = 'Rerun tests';
    } else if (status === 'running') {
      actionTitle = (
        <Fragment>
          <Icon inline icon="sync" status={status} /> Running test
        </Fragment>
      );
    } else if (status === 'ran') {
      actionTitle = (
        <Fragment>
          <Icon inline icon="check" /> Tests completed
        </Fragment>
      );
    }

    return active ? (
      <Fragment>
<<<<<<< HEAD
        <ScrollArea vertical horizontal>
          <Tabs
            key="tabs"
            tabs={[
              {
                label: <Violations>{violations.length} Violations</Violations>,
                panel: (
                  <Report passes={false} items={violations} type={'VIOLATIONS'} empty="No a11y violations found." />
                ),
              },
              {
                label: <Passes>{passes.length} Passes</Passes>,
                panel: <Report passes items={passes} type={'PASSES'} empty="No a11y check passed." />,
              },
              {
                label: <Incomplete>{incomplete.length} Incomplete</Incomplete>,
                panel: (
                  <Report passes={false} items={incomplete} type={'INCOMPLETIONS'} empty="No a11y incomplete found." />
                ),
              },
            ]}
          />
        </ScrollArea>
=======
        {status === 'running' ? (
          <Loader />
        ) : (
          <ScrollArea vertical horizontal>
            <Tabs
              key="tabs"
              tabs={[
                {
                  label: <Violations>{violations.length} Violations</Violations>,
                  panel: (
                    <Report passes={false} items={violations} empty="No a11y violations found." />
                  ),
                },
                {
                  label: <Passes>{passes.length} Passes</Passes>,
                  panel: <Report passes items={passes} empty="No a11y check passed." />,
                },
                {
                  label: <Incomplete>{incomplete.length} Incomplete</Incomplete>,
                  panel: (
                    <Report passes={false} items={incomplete} empty="No a11y incomplete found." />
                  ),
                },
              ]}
            />
          </ScrollArea>
        )}
>>>>>>> 175a2410
        <ActionBar key="actionbar" actionItems={[{ title: actionTitle, onClick: this.request }]} />
      </Fragment>
    ) : null;
  }
}<|MERGE_RESOLUTION|>--- conflicted
+++ resolved
@@ -155,11 +155,13 @@
 
     return active ? (
       <Fragment>
-<<<<<<< HEAD
-        <ScrollArea vertical horizontal>
-          <Tabs
-            key="tabs"
-            tabs={[
+        {status === 'running' ? (
+          <Loader />
+        ) : (
+          <ScrollArea vertical horizontal>
+            <Tabs
+              key="tabs"
+              tabs={[
               {
                 label: <Violations>{violations.length} Violations</Violations>,
                 panel: (
@@ -177,37 +179,9 @@
                 ),
               },
             ]}
-          />
-        </ScrollArea>
-=======
-        {status === 'running' ? (
-          <Loader />
-        ) : (
-          <ScrollArea vertical horizontal>
-            <Tabs
-              key="tabs"
-              tabs={[
-                {
-                  label: <Violations>{violations.length} Violations</Violations>,
-                  panel: (
-                    <Report passes={false} items={violations} empty="No a11y violations found." />
-                  ),
-                },
-                {
-                  label: <Passes>{passes.length} Passes</Passes>,
-                  panel: <Report passes items={passes} empty="No a11y check passed." />,
-                },
-                {
-                  label: <Incomplete>{incomplete.length} Incomplete</Incomplete>,
-                  panel: (
-                    <Report passes={false} items={incomplete} empty="No a11y incomplete found." />
-                  ),
-                },
-              ]}
             />
           </ScrollArea>
         )}
->>>>>>> 175a2410
         <ActionBar key="actionbar" actionItems={[{ title: actionTitle, onClick: this.request }]} />
       </Fragment>
     ) : null;
