--- conflicted
+++ resolved
@@ -13,12 +13,8 @@
   options: RunOptions;
   manual: boolean;
 }
-<<<<<<< HEAD
 
-let setup: Setup = { element: null, config: {}, options: {}, manual: false };
-=======
-let setup: Setup = { element: undefined, config: {}, options: {} };
->>>>>>> d216bb6d
+let setup: Setup = { element: undefined, config: {}, options: {}, manual: false };
 
 const getElement = () => {
   const storyRoot = document.getElementById('story-root');
@@ -69,15 +65,11 @@
       Object.assign(setup, storedDefaultSetup);
       storedDefaultSetup = null;
     }
-<<<<<<< HEAD
 
-    addons.getChannel().on(EVENTS.REQUEST, () => run(setup.element, setup.config, setup.options));
-    addons.getChannel().emit(EVENTS.MANUAL, setup.manual);
-=======
     addons
       .getChannel()
       .on(EVENTS.REQUEST, () => run(setup.element as ElementContext, setup.config, setup.options));
->>>>>>> d216bb6d
+    addons.getChannel().emit(EVENTS.MANUAL, setup.manual);
 
     return getStory(context);
   },
