{
  "name": "@storybook/addon-toolbars",
  "version": "6.3.0-beta.16",
  "description": "Create your own toolbar items that control story rendering",
  "keywords": [
    "addon",
    "storybook",
    "theming",
    "i18n",
    "internationalization",
    "test",
    "essentials"
  ],
  "homepage": "https://github.com/storybookjs/storybook/tree/next/addons/toolbars",
  "bugs": {
    "url": "https://github.com/storybookjs/storybook/issues"
  },
  "repository": {
    "type": "git",
    "url": "https://github.com/storybookjs/storybook.git",
    "directory": "addons/toolbars"
  },
  "funding": {
    "type": "opencollective",
    "url": "https://opencollective.com/storybook"
  },
  "license": "MIT",
  "main": "dist/cjs/register.js",
  "module": "dist/esm/register.js",
  "types": "dist/ts3.9/register.d.ts",
  "typesVersions": {
    "<3.8": {
      "*": [
        "dist/ts3.4/*"
      ]
    }
  },
  "files": [
    "dist/**/*",
    "README.md",
    "*.js",
    "*.d.ts"
  ],
  "scripts": {
    "prepare": "node ../../scripts/prepare.js"
  },
  "dependencies": {
<<<<<<< HEAD
    "@storybook/addons": "6.3.0-beta.4",
    "@storybook/api": "6.3.0-beta.4",
    "@storybook/client-api": "6.3.0-beta.4",
    "@storybook/components": "6.3.0-beta.4",
    "@storybook/theming": "6.3.0-beta.4",
    "core-js": "^3.8.2",
    "lodash": "^4.17.20"
=======
    "@storybook/addons": "6.3.0-beta.16",
    "@storybook/api": "6.3.0-beta.16",
    "@storybook/client-api": "6.3.0-beta.16",
    "@storybook/components": "6.3.0-beta.16",
    "core-js": "^3.8.2"
>>>>>>> 4e5f4806
  },
  "peerDependencies": {
    "react": "^16.8.0 || ^17.0.0",
    "react-dom": "^16.8.0 || ^17.0.0"
  },
  "peerDependenciesMeta": {
    "react": {
      "optional": true
    },
    "react-dom": {
      "optional": true
    }
  },
  "publishConfig": {
    "access": "public"
  },
  "gitHead": "c0c79bc820155513a61f98a1f7f3e97e9313a28f",
  "sbmodern": "dist/modern/register.js",
  "storybook": {
    "displayName": "Toolbars",
    "icon": "https://user-images.githubusercontent.com/263385/101991677-48cdf300-3c7c-11eb-93b4-19b0e3366959.png",
    "unsupportedFrameworks": [
      "react-native"
    ]
  }
}<|MERGE_RESOLUTION|>--- conflicted
+++ resolved
@@ -45,7 +45,6 @@
     "prepare": "node ../../scripts/prepare.js"
   },
   "dependencies": {
-<<<<<<< HEAD
     "@storybook/addons": "6.3.0-beta.4",
     "@storybook/api": "6.3.0-beta.4",
     "@storybook/client-api": "6.3.0-beta.4",
@@ -53,13 +52,6 @@
     "@storybook/theming": "6.3.0-beta.4",
     "core-js": "^3.8.2",
     "lodash": "^4.17.20"
-=======
-    "@storybook/addons": "6.3.0-beta.16",
-    "@storybook/api": "6.3.0-beta.16",
-    "@storybook/client-api": "6.3.0-beta.16",
-    "@storybook/components": "6.3.0-beta.16",
-    "core-js": "^3.8.2"
->>>>>>> 4e5f4806
   },
   "peerDependencies": {
     "react": "^16.8.0 || ^17.0.0",
