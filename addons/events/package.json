{
  "name": "@storybook/addon-events",
  "version": "5.2.0-alpha.34",
  "description": "Add events to your Storybook stories.",
  "keywords": [
    "addon",
    "events",
    "react",
    "storybook"
  ],
  "homepage": "https://github.com/storybookjs/storybook/tree/master/addons/events",
  "bugs": {
    "url": "https://github.com/storybookjs/storybook/issues"
  },
  "repository": {
    "type": "git",
    "url": "https://github.com/storybookjs/storybook.git",
    "directory": "addons/events"
  },
  "license": "MIT",
  "main": "dist/index.js",
  "types": "dist/index.d.ts",
  "scripts": {
    "prepare": "node ../../scripts/prepare.js"
  },
  "dependencies": {
<<<<<<< HEAD
    "@storybook/addons": "5.2.0-alpha.23",
    "@storybook/api": "^5.2.0-alpha.23",
    "@storybook/core-events": "5.2.0-alpha.23",
    "@storybook/theming": "5.2.0-alpha.23",
=======
    "@storybook/addons": "5.2.0-alpha.34",
    "@storybook/core-events": "5.2.0-alpha.34",
    "@storybook/theming": "5.2.0-alpha.34",
>>>>>>> b033ee4a
    "core-js": "^3.0.1",
    "format-json": "^1.0.3",
    "lodash": "^4.17.11",
    "prop-types": "^15.7.2",
    "react": "^16.8.3",
    "react-lifecycles-compat": "^3.0.4",
    "react-textarea-autosize": "^7.0.4",
    "util-deprecate": "^1.0.2"
  },
  "peerDependencies": {
    "react": "*"
  },
  "publishConfig": {
    "access": "public"
  }
}<|MERGE_RESOLUTION|>--- conflicted
+++ resolved
@@ -24,16 +24,9 @@
     "prepare": "node ../../scripts/prepare.js"
   },
   "dependencies": {
-<<<<<<< HEAD
-    "@storybook/addons": "5.2.0-alpha.23",
-    "@storybook/api": "^5.2.0-alpha.23",
-    "@storybook/core-events": "5.2.0-alpha.23",
-    "@storybook/theming": "5.2.0-alpha.23",
-=======
     "@storybook/addons": "5.2.0-alpha.34",
     "@storybook/core-events": "5.2.0-alpha.34",
     "@storybook/theming": "5.2.0-alpha.34",
->>>>>>> b033ee4a
     "core-js": "^3.0.1",
     "format-json": "^1.0.3",
     "lodash": "^4.17.11",
