--- conflicted
+++ resolved
@@ -26,11 +26,7 @@
     "babel-loader": "^6.4.1",
     "bootstrap": "^4.1.3",
     "common-tags": "^1.8.0",
-<<<<<<< HEAD
-    "gatsby": "^1.9.273",
-=======
     "gatsby": "^1.9.279",
->>>>>>> 6d827667
     "gatsby-link": "^1.6.45",
     "gatsby-plugin-sharp": "^2.0.7",
     "gatsby-remark-autolink-headers": "^1.4.19",
