--- conflicted
+++ resolved
@@ -15,13 +15,8 @@
     "serve": "gatsby serve"
   },
   "dependencies": {
-<<<<<<< HEAD
-    "@storybook/components": "5.2.0-alpha.33",
-    "@storybook/theming": "5.2.0-alpha.33",
-=======
     "@storybook/components": "5.2.0-alpha.40",
     "@storybook/theming": "5.2.0-alpha.40",
->>>>>>> 9b60c47e
     "babel-loader": "^6.4.1",
     "babel-plugin-styled-components": "^1.10.6",
     "bootstrap": "^4.3.1",
@@ -37,13 +32,8 @@
     "gatsby-remark-smartypants": "^1.4.12",
     "gatsby-source-filesystem": "^1.5.39",
     "gatsby-transformer-remark": "^1.7.44",
-<<<<<<< HEAD
     "global": "^4.0.0",
-    "html-react-parser": "^0.8.0",
-=======
-    "global": "^4.4.0",
     "html-react-parser": "^0.8.1",
->>>>>>> 9b60c47e
     "is-builtin-module": "^3.0.0",
     "lodash": "^4.17.13",
     "marked": "^0.7.0",
