--- conflicted
+++ resolved
@@ -33,13 +33,8 @@
     "highlight.js": "^9.14.2",
     "is-builtin-module": "^3.0.0",
     "lodash": "^4.17.11",
-<<<<<<< HEAD
-    "marked": "^0.5.2",
+    "marked": "^0.6.2",
     "polished": "^3.2.0",
-=======
-    "marked": "^0.6.2",
-    "polished": "^3.0.3",
->>>>>>> 106d588b
     "prop-types": "^15.7.2",
     "react": "^16.8.6",
     "react-document-title": "^2.0.3",
