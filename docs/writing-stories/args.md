--- conflicted
+++ resolved
@@ -28,17 +28,7 @@
 
 <!-- prettier-ignore-end -->
 
-<<<<<<< HEAD
-=======
-Primary.args = {
-  primary: true,
-  label: 'Primary',
-};
-```
->>>>>>> 923af383
-
 These args will only apply to the story for which they are attached, although you can [reuse](../workflows/build-pages-with-storybook.md#args-composition-for-presentational-screens) them via JavaScript object reuse:
-
 
 <!-- prettier-ignore-start -->
 
@@ -48,15 +38,7 @@
   ]}
 />
 
-<<<<<<< HEAD
 <!-- prettier-ignore-end -->
-=======
-PrimaryLongName.args = {
-  ...Primary.args,
-  label: 'Primary with a really long name',
-};
-```
->>>>>>> 923af383
 
 In the above example, we use the [object spread](https://developer.mozilla.org/en-US/docs/Web/JavaScript/Reference/Operators/Spread_syntax) feature of ES 2015.
 
@@ -64,8 +46,6 @@
 
 You can also define args at the component level; such args will apply to all stories of the component unless they are overwritten. To do so, use the `args` key of the `default` CSF export:
 
-
-<<<<<<< HEAD
 <!-- prettier-ignore-start -->
 
 <CodeSnippets
@@ -77,24 +57,11 @@
 />
 
 <!-- prettier-ignore-end -->
-=======
-import Button from './Button';
-export default {
-  title: 'Button',
-  component: Button,
-  args: {
-    // Now all Button stories will be primary.
-    primary: true,
-  },
-};
-```
->>>>>>> 923af383
 
 ## Args composition
 
 You can separate the arguments to a story to compose in other stories. Here’s how args can be used in multiple stories for the same component.
 
-<<<<<<< HEAD
 <!-- prettier-ignore-start -->
 
 <CodeSnippets
@@ -104,23 +71,6 @@
 />
 
 <!-- prettier-ignore-end -->
-=======
-```js
-// Button.story.js
-
-const Primary = ButtonStory.bind({});
-Primary.args = {
-  primary: true,
-  label: 'Button',
-};
-
-const Secondary = ButtonStory.bind({});
-Secondary.args = {
-  ...Primary.args,
-  primary: false,
-};
-```
->>>>>>> 923af383
 
 <div class="aside">
 
@@ -129,7 +79,6 @@
 </div>
 
 Args are useful when writing stories for composite components that are assembled from other components. Composite components often pass their arguments unchanged to their child components, and similarly their stories can be compositions of their child components stories. With args, you can directly compose the arguments:
-
 
 <!-- prettier-ignore-start -->
 
@@ -143,22 +92,11 @@
 
 <!-- prettier-ignore-end -->
 
-<<<<<<< HEAD
-=======
-const Template = (args) => <Page {...args} />
-export const LoggedIn = Template.bind({});
-LoggedIn.args = {
-  ...Header.LoggedIn.args,
-};
-```
-
->>>>>>> 923af383
 <details>
 <summary>Using args in addons</summary>
 
 If you are [writing an addon](../api/addons.md) that wants to read or update args, use the `useArgs` hook exported by `@storybook/api`:
 
-<<<<<<< HEAD
 <!-- prettier-ignore-start -->
 
 <CodeSnippets
@@ -168,23 +106,6 @@
 />
 
 <!-- prettier-ignore-end -->
-=======
-```js
-// your-addon/register.js
-import { useArgs } from '@storybook/api';
-
-const [args, updateArgs, resetArgs] = useArgs();
-
-// To update one or more args:
-updateArgs({ key: 'value' });
-
-// To reset one (or more) args:
-resetArgs((argNames: ['key']));
-
-// To reset all args
-resetArgs();
-```
->>>>>>> 923af383
 
 </details>
 
@@ -195,7 +116,6 @@
 
 In Storybook 5 and before we passed the context as the first argument. If you’d like to revert to that functionality set the `parameters.passArgsFirst` parameter in [`.storybook/preview.js`](../configure/overview.md#configure-story-rendering):
 
-<<<<<<< HEAD
 <!-- prettier-ignore-start -->
 
 <CodeSnippets 
@@ -205,13 +125,6 @@
 />
 
 <!-- prettier-ignore-end -->
-=======
-```js
-// .storybook/preview.js
-
-export const parameter = { passArgsFirst : false }.
-```
->>>>>>> 923af383
 
   <div class="aside">
   
