const error = 2;
const warn = 1;
const ignore = 0;
module.exports = {
  root: true,
  extends: [
    'airbnb',
    'plugin:jest/recommended',
    'plugin:import/react-native',
    'prettier',
    'prettier/react',
  ],
  plugins: ['prettier', 'jest', 'import', 'react', 'jsx-a11y', 'json', 'html'],
  parser: 'babel-eslint',
  parserOptions: { ecmaVersion: 8, sourceType: 'module' },
  env: { es6: true, node: true, 'jest/globals': true },
  settings: {
    'import/core-modules': ['enzyme'],
    'import/ignore': ['node_modules\\/(?!@storybook)'],
    'import/resolver': { node: { extensions: ['.js', '.ts'] } },
    'html/html-extensions': ['.html'],
  },
  rules: {
    'prettier/prettier': [warn],
    'no-debugger': process.env.NODE_ENV === 'production' ? error : ignore,
    'class-methods-use-this': ignore,
    'import/extensions': [
      error,
      'always',
      {
        js: 'never',
        ts: 'never',
        mjs: 'never',
      },
    ],
    'import/no-extraneous-dependencies': [
      error,
      {
        devDependencies: [
          'examples/**',
          'examples-native/**',
          '**/example/**',
          '*.js',
          '**/*.test.js',
          '**/*.stories.js',
          '**/scripts/*.js',
          '**/stories/**/*.js',
          '**/__tests__/**/*.js',
          '**/.storybook/**/*.js',
        ],
        peerDependencies: true,
      },
    ],
    'import/prefer-default-export': ignore,
    'import/default': error,
    'import/named': error,
    'import/namespace': error,
    'react/jsx-filename-extension': [
      warn,
      {
        extensions: ['.js', '.jsx', '.tsx'],
      },
    ],
    'react/jsx-no-bind': [
      error,
      {
        ignoreDOMComponents: true,
        ignoreRefs: true,
        allowArrowFunctions: true,
        allowFunctions: true,
        allowBind: true,
      },
    ],
    'jsx-a11y/label-has-associated-control': [
      warn,
      {
        labelComponents: ['CustomInputLabel'],
        labelAttributes: ['label'],
        controlComponents: ['CustomInput'],
        depth: 3,
      },
    ],
    'react/no-unescaped-entities': ignore,
    'jsx-a11y/label-has-for': [error, { required: { some: ['nesting', 'id'] } }],
    'jsx-a11y/anchor-is-valid': [
      error,
      {
        components: ['RoutedLink', 'LinkTo', 'Link'],
        specialLink: ['overrideParams', 'kind', 'story', 'to'],
      },
    ],
    'no-underscore-dangle': [
      error,
      { allow: ['__STORYBOOK_CLIENT_API__', '__STORYBOOK_ADDONS_CHANNEL__'] },
    ],
  },
  overrides: [
    {
<<<<<<< HEAD
      files: ['**/__tests__/**', '**/*.test.js', '**/*.spec.js', '**/*.stories.js'],
=======
      files: ['**/__tests__/**', '**/*.test.js/**'],
>>>>>>> eb7071bb
      rules: {
        'import/no-extraneous-dependencies': ignore,
      },
    },
    {
      files: ['**/react-native*/**', '**/REACT_NATIVE*/**', '**/crna*/**'],
      rules: { 'jsx-a11y/accessible-emoji': ignore },
    },
    { files: '**/.storybook/config.js', rules: { 'global-require': ignore } },
  ],
};<|MERGE_RESOLUTION|>--- conflicted
+++ resolved
@@ -96,11 +96,7 @@
   },
   overrides: [
     {
-<<<<<<< HEAD
-      files: ['**/__tests__/**', '**/*.test.js', '**/*.spec.js', '**/*.stories.js'],
-=======
-      files: ['**/__tests__/**', '**/*.test.js/**'],
->>>>>>> eb7071bb
+      files: ['**/__tests__/**', '**/*.test.js/**', '**/*.stories.js'],
       rules: {
         'import/no-extraneous-dependencies': ignore,
       },
